/**
 * @file      mender-utils.h
 * @brief     Mender utility functions
 *
 * Copyright joelguittet and mender-mcu-client contributors
 * Copyright Northern.tech AS
 *
 * Licensed under the Apache License, Version 2.0 (the "License");
 * you may not use this file except in compliance with the License.
 * You may obtain a copy of the License at
 *
 *     http://www.apache.org/licenses/LICENSE-2.0
 *
 * Unless required by applicable law or agreed to in writing, software
 * distributed under the License is distributed on an "AS IS" BASIS,
 * WITHOUT WARRANTIES OR CONDITIONS OF ANY KIND, either express or implied.
 * See the License for the specific language governing permissions and
 * limitations under the License.
 */

#ifndef __MENDER_UTILS_H__
#define __MENDER_UTILS_H__

#ifdef __cplusplus
extern "C" {
#endif /* __cplusplus */

#include <stdio.h>
#include <stdlib.h>
#include <stdarg.h>
#include <string.h>
#include <stdint.h>
#include <stdbool.h>
#include <assert.h>
#include <cJSON.h>

/**
 * @brief Macro for comparing two strings
 * @return true if the strings are equal, false otherwise
 */
#define StringEqual(str1, str2) (0 == strcmp(str1, str2))

/**
<<<<<<< HEAD
 * @brief A utility macro to make marking unused arguments less noisy/disruptive
 */
#ifndef ARG_UNUSED
#define ARG_UNUSED __attribute__((unused))
#endif

/**
 * For variables only used in debug builds, in particular only in assert()
 * calls, use NDEBUG_UNUSED.
 */
#ifdef NDEBUG
#define NDEBUG_UNUSED __attribute__((unused))
#else
#define NDEBUG_UNUSED
#endif
=======
 * @brief Macro for comparing two strings up to N bytes
 * @return true if the strings are equal, false otherwise
 */
#define StringEqualN(str1, str2, n) (0 == strncmp(str1, str2, n))
>>>>>>> 2077252d

/**
 * @brief Mender error codes
 */
typedef enum {
    MENDER_DONE            = 1,  /**< Done */
    MENDER_OK              = 0,  /**< OK */
    MENDER_FAIL            = -1, /**< Failure */
    MENDER_NOT_FOUND       = -2, /**< Not found */
    MENDER_NOT_IMPLEMENTED = -3, /**< Not implemented */
} mender_err_t;

/**
 * @brief Deployment status
 */
typedef enum {
    MENDER_DEPLOYMENT_STATUS_DOWNLOADING,      /**< Status is "downloading" */
    MENDER_DEPLOYMENT_STATUS_INSTALLING,       /**< Status is "installing" */
    MENDER_DEPLOYMENT_STATUS_REBOOTING,        /**< Status is "rebooting" */
    MENDER_DEPLOYMENT_STATUS_SUCCESS,          /**< Status is "success" */
    MENDER_DEPLOYMENT_STATUS_FAILURE,          /**< Status is "failure" */
    MENDER_DEPLOYMENT_STATUS_ALREADY_INSTALLED /**< Status is "already installed" */
} mender_deployment_status_t;

/**
 * @brief Item struct
 */
typedef struct {
    char *name;  /**< Name of the item */
    char *value; /**< Value of the item */
} mender_item_t;

/**
 * @brief Key-store
 */
typedef mender_item_t mender_keystore_t;

/**
 * @brief Identity
 */
typedef mender_item_t mender_identity_t;

/**
 * @brief Linked-list
 */
typedef struct mender_key_value_list_t {
    char                           *key;
    char                           *value;
    struct mender_key_value_list_t *next;
} mender_key_value_list_t;
/**
 * @brief Function used to print HTTP status as string
 * @param status HTTP status code
 * @return HTTP status as string, NULL if it is not found
 */
char *mender_utils_http_status_to_string(int status);

/**
 * @brief Function used to print deployment status as string
 * @param deployment_status Deployment status
 * @return Deployment status as string, NULL if it is not found
 */
char *mender_utils_deployment_status_to_string(mender_deployment_status_t deployment_status);

/**
 * @brief Function used to locate last substring in string
 * @param haystack String to look for a substring
 * @param needle Substring to look for
 * @return Pointer to the beginning of the substring, NULL is the substring is not found
 */
char *mender_utils_strrstr(const char *haystack, const char *needle);

/**
 * @brief Function used to check if string begins with wanted substring
 * @param s1 String to be checked
 * @param s2 Substring to look for at the beginning of the string
 * @return true if the string begins with wanted substring, false otherwise
 */
bool mender_utils_strbeginwith(const char *s1, const char *s2);

/**
 * @brief Function used to check if string ends with wanted substring
 * @param s1 String to be checked
 * @param s2 Substring to look for at the end of the string
 * @return true if the string ends with wanted substring, false otherwise
 */
bool mender_utils_strendwith(const char *s1, const char *s2);

/**
 * @brief Function used to create a key-store
 * @param length Length of the key-store
 * @return Key-store if the function succeeds, NULL otherwise
 */
mender_keystore_t *mender_utils_keystore_new(size_t length);

/**
 * @brief Function used to copy key-store
 * @param dst_keystore Destination key-store to create
 * @param src_keystore Source key-store to copy
 * @return MENDER_OK if the function succeeds, error code otherwise
 */
mender_err_t mender_utils_keystore_copy(mender_keystore_t **dst_keystore, mender_keystore_t *src_keystore);

/**
 * @brief Function used to set key-store from JSON string
 * @param keystore Key-store
 * @param object JSON object
 * @return MENDER_OK if the function succeeds, error code otherwise
 */
mender_err_t mender_utils_keystore_from_json(mender_keystore_t **keystore, cJSON *object);

/**
 * @brief Function used to format key-store to JSON object
 * @param keystore Key-store
 * @param object JSON object
 * @return MENDER_OK if the function succeeds, error code otherwise
 */
mender_err_t mender_utils_keystore_to_json(mender_keystore_t *keystore, cJSON **object);

/**
 * @brief Function used to format identity to JSON object
 * @param  identity Identity
 * @param object JSON object
 * @return MENDER_OK if the function succeeds, error code otherwise
 */
mender_err_t mender_utils_identity_to_json(mender_identity_t *identity, cJSON **object);

/**
 * @brief Function used to set key-store item name and value
 * @param keystore Key-store to be updated
 * @param index Index of the item in the key-store
 * @param name Name of the item
 * @param value Value of the item
 * @return MENDER_OK if the function succeeds, error code otherwise
 */
mender_err_t mender_utils_keystore_set_item(mender_keystore_t *keystore, size_t index, char *name, char *value);

/**
 * @brief Function used to get length of key-store
 * @param keystore Key-store
 * @return Length of the key-store
 */
size_t mender_utils_keystore_length(mender_keystore_t *keystore);

/**
 * @brief Function used to delete key-store
 * @param keystore Key-store to be deleted
 * @return MENDER_OK if the function succeeds, error code otherwise
 */
mender_err_t mender_utils_keystore_delete(mender_keystore_t *keystore);

/**
 * @brief Free linked list list
 * @param provides_depends List to clear
 */
mender_err_t mender_utils_free_linked_list(mender_key_value_list_t *list);

/**
 * @brief Create a new key-value node
 */
mender_err_t mender_utils_create_key_value_node(const char *type, const char *value, mender_key_value_list_t **list);

/**
 * @brief Append linked list - appends list2 to list1 and sets list2 to NULL
 */
mender_err_t mender_utils_append_list(mender_key_value_list_t **list1, mender_key_value_list_t **list2);

/**
 * @brief Convert linked list to string
 */
mender_err_t mender_utils_key_value_list_to_string(mender_key_value_list_t *list, char **key_value_str);

/**
 * @brief Convert string to linked list
 */
mender_err_t mender_utils_string_to_key_value_list(const char *key_value_str, mender_key_value_list_t **list);

/**
 * @brief Append items from list2 that are not in list1
 */
mender_err_t mender_utils_key_value_list_append_unique(mender_key_value_list_t **list1, mender_key_value_list_t **list2);

/**
 * @brief Delete a node from a linked list
 */
mender_err_t mender_utils_key_value_list_delete_node(mender_key_value_list_t **list, const char *key);

/**
 * @brief Compare `string` with `wild_card_string`
 * @return true if matches, else false
 */
mender_err_t mender_utils_compare_wildcard(const char *str, const char *wildcard_str, bool *match);

#ifdef __cplusplus
}
#endif /* __cplusplus */

#endif /* __MENDER_UTILS_H__ */<|MERGE_RESOLUTION|>--- conflicted
+++ resolved
@@ -41,7 +41,12 @@
 #define StringEqual(str1, str2) (0 == strcmp(str1, str2))
 
 /**
-<<<<<<< HEAD
+ * @brief Macro for comparing two strings up to N bytes
+ * @return true if the strings are equal, false otherwise
+ */
+#define StringEqualN(str1, str2, n) (0 == strncmp(str1, str2, n))
+
+/**
  * @brief A utility macro to make marking unused arguments less noisy/disruptive
  */
 #ifndef ARG_UNUSED
@@ -57,12 +62,6 @@
 #else
 #define NDEBUG_UNUSED
 #endif
-=======
- * @brief Macro for comparing two strings up to N bytes
- * @return true if the strings are equal, false otherwise
- */
-#define StringEqualN(str1, str2, n) (0 == strncmp(str1, str2, n))
->>>>>>> 2077252d
 
 /**
  * @brief Mender error codes
