/**
 * @file      mender-client.c
 * @brief     Mender MCU client implementation
 *
 * Copyright joelguittet and mender-mcu-client contributors
 * Copyright Northern.tech AS
 *
 * Licensed under the Apache License, Version 2.0 (the "License");
 * you may not use this file except in compliance with the License.
 * You may obtain a copy of the License at
 *
 *     http://www.apache.org/licenses/LICENSE-2.0
 *
 * Unless required by applicable law or agreed to in writing, software
 * distributed under the License is distributed on an "AS IS" BASIS,
 * WITHOUT WARRANTIES OR CONDITIONS OF ANY KIND, either express or implied.
 * See the License for the specific language governing permissions and
 * limitations under the License.
 */

#include "mender-api.h"
#include "mender-client.h"
#include "mender-artifact.h"
#include "mender-log.h"
#include "mender-scheduler.h"
#include "mender-storage.h"
#include "mender-tls.h"
#include "mender-update-module.h"
#include "mender-utils.h"

#ifdef CONFIG_MENDER_CLIENT_INVENTORY
#include "mender-inventory.h"
#endif /* CONFIG_MENDER_CLIENT_INVENTORY */

/**
 * @brief Default host
 */
#ifndef CONFIG_MENDER_SERVER_HOST
#define CONFIG_MENDER_SERVER_HOST "https://hosted.mender.io"
#endif /* CONFIG_MENDER_SERVER_HOST */

/**
 * @brief Default tenant token
 */
#ifndef CONFIG_MENDER_SERVER_TENANT_TOKEN
#define CONFIG_MENDER_SERVER_TENANT_TOKEN NULL
#endif /* CONFIG_MENDER_SERVER_TENANT_TOKEN */

/**
 * @brief Default authentication poll interval (seconds)
 */
#ifndef CONFIG_MENDER_CLIENT_AUTHENTICATION_POLL_INTERVAL
#define CONFIG_MENDER_CLIENT_AUTHENTICATION_POLL_INTERVAL (600)
#endif /* CONFIG_MENDER_CLIENT_AUTHENTICATION_POLL_INTERVAL */

/**
 * @brief Default update poll interval (seconds)
 */
#ifndef CONFIG_MENDER_CLIENT_UPDATE_POLL_INTERVAL
#define CONFIG_MENDER_CLIENT_UPDATE_POLL_INTERVAL (1800)
#endif /* CONFIG_MENDER_CLIENT_UPDATE_POLL_INTERVAL */

/**
 * @brief Mender client configuration
 */
static mender_client_config_t mender_client_config;

/**
 * @brief Mender client callbacks
 */
mender_client_callbacks_t mender_client_callbacks = { 0 };

mender_client_state_t mender_client_state = MENDER_CLIENT_STATE_INITIALIZATION;

struct mender_update_state_transition_s {
    mender_update_state_t success;
    mender_update_state_t failure;
};

/**
 * @brief Mender Update (module) state transitions
 */
static const struct mender_update_state_transition_s update_state_transitions[N_MENDER_UPDATE_STATES] = {
    /* MENDER_UPDATE_STATE_DOWNLOAD               */ { MENDER_UPDATE_STATE_INSTALL, MENDER_UPDATE_STATE_CLEANUP },
    /* MENDER_UPDATE_STATE_INSTALL                */ { MENDER_UPDATE_STATE_REBOOT, MENDER_UPDATE_STATE_FAILURE },
    /* MENDER_UPDATE_STATE_REBOOT                 */ { MENDER_UPDATE_STATE_VERIFY_REBOOT, MENDER_UPDATE_STATE_ROLLBACK },
    /* MENDER_UPDATE_STATE_VERIFY_REBOOT          */ { MENDER_UPDATE_STATE_COMMIT, MENDER_UPDATE_STATE_ROLLBACK },
    /* MENDER_UPDATE_STATE_COMMIT                 */ { MENDER_UPDATE_STATE_CLEANUP, MENDER_UPDATE_STATE_ROLLBACK },
    /* MENDER_UPDATE_STATE_CLEANUP                */ { MENDER_UPDATE_STATE_END, MENDER_UPDATE_STATE_END },
    /* MENDER_UPDATE_STATE_ROLLBACK               */ { MENDER_UPDATE_STATE_ROLLBACK_REBOOT, MENDER_UPDATE_STATE_FAILURE },
    /* MENDER_UPDATE_STATE_ROLLBACK_REBOOT        */ { MENDER_UPDATE_STATE_ROLLBACK_VERIFY_REBOOT, MENDER_UPDATE_STATE_FAILURE },
    /* MENDER_UPDATE_STATE_ROLLBACK_VERIFY_REBOOT */ { MENDER_UPDATE_STATE_FAILURE, MENDER_UPDATE_STATE_FAILURE },
    /* MENDER_UPDATE_STATE_FAILURE                */ { MENDER_UPDATE_STATE_END, MENDER_UPDATE_STATE_END },
};

#if CONFIG_MENDER_LOG_LEVEL >= MENDER_LOG_LEVEL_DBG
/* This is only needed for debug messages. */
static const char *update_state_str[N_MENDER_UPDATE_STATES] = {
    "MENDER_UPDATE_STATE_DOWNLOAD",      "MENDER_UPDATE_STATE_INSTALL",         "MENDER_UPDATE_STATE_REBOOT",
    "MENDER_UPDATE_STATE_VERIFY_REBOOT", "MENDER_UPDATE_STATE_COMMIT",          "MENDER_UPDATE_STATE_CLEANUP",
    "MENDER_UPDATE_STATE_ROLLBACK",      "MENDER_UPDATE_STATE_ROLLBACK_REBOOT", "MENDER_UPDATE_STATE_ROLLBACK_VERIFY_REBOOT",
    "MENDER_UPDATE_STATE_FAILURE",
};
#endif

/**
 * @brief Deployment data (ID, artifact name and payload types), used to report deployment status after rebooting
 */
static cJSON *mender_client_deployment_data = NULL;

/**
 * @brief Mender client update modules list and mutex
 */
static mender_update_module_t **mender_update_modules_list  = NULL;
static size_t                   mender_update_modules_count = 0;
static void                    *mender_update_modules_mutex = NULL;

/**
 * @brief Update module being used by the current deployment
 */
static mender_update_module_t *mender_update_module = NULL;

/**
<<<<<<< HEAD
 * @brief Mender client work handle
 */
static void *mender_client_work_handle = NULL;
=======
 * @brief Flash handle used to store temporary reference to write rootfs-image data
 */
static void *mender_client_flash_handle = NULL;

/**
 * @brief Flag to indicate if the deployment needs to set pending image status
 */
static bool mender_client_deployment_needs_set_pending_image = false;

/**
 * @brief Flag to indicate if the deployment needs restart
 */
static bool mender_client_deployment_needs_restart = false;
>>>>>>> 2077252d

/**
 * @brief Mender client work function
 * @return MENDER_OK if the function succeeds, error code otherwise
 */
static mender_err_t mender_client_work_function(void);

/**
 * @brief Mender client initialization work function
 * @return MENDER_OK if the function succeeds, error code otherwise
 */
static mender_err_t mender_client_initialization_work_function(void);

/**
 * @brief Mender client authentication work function
 * @return MENDER_OK if the function succeeds, error code otherwise
 */
static mender_err_t mender_client_authentication_work_function(void);

#ifdef CONFIG_MENDER_FULL_PARSE_ARTIFACT
/**
 * @brief Compare artifact, device and deployment device types
 * @param device_type_artifact Device type of artifact
 * @param device_type_device Device type of configuration
 * @param device_type_deployment Device types of deployment
 * @param device_type_deployment_size Deployment device types size
 * @return MENDER_OK if the function succeeds, error code otherwise
 */
static mender_err_t mender_compare_device_types(const char  *device_type_artifact,
                                                const char  *device_type_device,
                                                const char **device_type_deployment,
                                                const size_t device_type_deployment_size);
#ifdef CONFIG_MENDER_PROVIDES_DEPENDS
/**
 * @brief Filter provides and merge the two lists
 * @param mender_artifact_ctx Mender artifact context
 * @param new_provides New provides list
 * @param stored_provides Stored provides list
 * @return MENDER_OK if the function succeeds, error code otherwise
 */
static mender_err_t mender_filter_provides(mender_artifact_ctx_t    *mender_artifact_ctx,
                                           mender_key_value_list_t **new_provides,
                                           mender_key_value_list_t **stored_provides);
/**
 * @brief Prepare the new provides data to be commited on a successful deployment
 * @param mender_artifact_ctx Mender artifact context
 * @param provides Provies data to be written
 * @return MENDER_OK if the function succeeds, error code otherwise
 */
static mender_err_t mender_prepare_new_provides(mender_artifact_ctx_t *mender_artifact_ctx, char **provides, const char **artifact_name);

/**
 * @brief Determine the compatiblity of the deployment by: comparing artifact's depend with the stored provides
 * @param mender_artifact_ctx Mender artifact context
 * @return MENDER_OK if the function succeeds, error code otherwise
 */
static mender_err_t mender_check_device_compatibility(mender_artifact_ctx_t *mender_artifact_ctx);
#endif /* CONFIG_MENDER_PROVIDES_DEPENDS */
#endif /* CONFIG_MENDER_FULL_PARSE_ARTIFACT */

/**
 * @brief Mender client update work function
 * @return MENDER_OK if the function succeeds, error code otherwise
 */
static mender_err_t mender_client_update_work_function(void);

/**
 * @brief Callback function to be invoked to perform the treatment of the data from the artifact
 * @param id ID of the deployment
 * @param artifact name Artifact name
 * @param type Type from header-info payloads
 * @param meta_data Meta-data from header tarball
 * @param filename Artifact filename
 * @param size Artifact file size
 * @param data Artifact data
 * @param index Artifact data index
 * @param length Artifact data length
 * @return MENDER_OK if the function succeeds, error code if an error occurred
 */
static mender_err_t mender_client_download_artifact_callback(
    char *type, cJSON *meta_data, char *filename, size_t size, void *data, size_t index, size_t length);

/**
 * @brief Publish deployment status of the device to the mender-server and invoke deployment status callback
 * @param id ID of the deployment
 * @param deployment_status Deployment status
 * @return MENDER_OK if the function succeeds, error code otherwise
 */
static mender_err_t mender_client_publish_deployment_status(const char *id, mender_deployment_status_t deployment_status);

char *
mender_client_version(void) {

    /* Return version as string */
    return MENDER_CLIENT_VERSION;
}

mender_err_t
mender_client_init(mender_client_config_t *config, mender_client_callbacks_t *callbacks) {

    assert(NULL != config);
    assert(NULL != config->device_type);
    assert(NULL != callbacks);
    assert(NULL != callbacks->restart);
    mender_err_t ret;

<<<<<<< HEAD
    mender_client_config.device_type = config->device_type;
=======
    mender_client_config.artifact_name = config->artifact_name;
    mender_client_config.device_type   = config->device_type;

    mender_log_info("Artifact name: [%s]; device type: [%s]", mender_client_config.artifact_name, mender_client_config.device_type);

>>>>>>> 2077252d
    if ((NULL != config->host) && (strlen(config->host) > 0)) {
        mender_client_config.host = config->host;
    } else {
        mender_client_config.host = CONFIG_MENDER_SERVER_HOST;
    }
    if ((NULL == mender_client_config.host) || (0 == strlen(mender_client_config.host))) {
        mender_log_error("Invalid server host configuration, can't be null or empty");
        ret = MENDER_FAIL;
        goto END;
    }
    if ('/' == mender_client_config.host[strlen(mender_client_config.host) - 1]) {
        mender_log_error("Invalid server host configuration, trailing '/' is not allowed");
        ret = MENDER_FAIL;
        goto END;
    }
    if ((NULL != config->tenant_token) && (strlen(config->tenant_token) > 0)) {
        mender_client_config.tenant_token = config->tenant_token;
    } else {
        mender_client_config.tenant_token = CONFIG_MENDER_SERVER_TENANT_TOKEN;
    }
    if ((NULL != mender_client_config.tenant_token) && (0 == strlen(mender_client_config.tenant_token))) {
        mender_client_config.tenant_token = NULL;
    }
    if (0 != config->authentication_poll_interval) {
        mender_client_config.authentication_poll_interval = config->authentication_poll_interval;
    } else {
        mender_client_config.authentication_poll_interval = CONFIG_MENDER_CLIENT_AUTHENTICATION_POLL_INTERVAL;
    }
    if (0 != config->update_poll_interval) {
        mender_client_config.update_poll_interval = config->update_poll_interval;
    } else {
        mender_client_config.update_poll_interval = CONFIG_MENDER_CLIENT_UPDATE_POLL_INTERVAL;
    }
    mender_client_config.recommissioning = config->recommissioning;

    /* Save callbacks */
    memcpy(&mender_client_callbacks, callbacks, sizeof(mender_client_callbacks_t));

    /* Initializations */
    if (MENDER_OK != (ret = mender_scheduler_alt_work_create(mender_client_work_function, mender_client_config.update_poll_interval))) {
        mender_log_error("Unable to initialize scheduler");
        goto END;
    }
    if (MENDER_OK != (ret = mender_log_init())) {
        mender_log_error("Unable to initialize log");
        goto END;
    }
    if (MENDER_OK != (ret = mender_storage_init())) {
        mender_log_error("Unable to initialize storage");
        goto END;
    }
    if (MENDER_OK != (ret = mender_tls_init())) {
        mender_log_error("Unable to initialize TLS");
        goto END;
    }
    mender_api_config_t mender_api_config = {
        .device_type  = mender_client_config.device_type,
        .host         = mender_client_config.host,
        .tenant_token = mender_client_config.tenant_token,
    };
    if (MENDER_OK != (ret = mender_api_init(&mender_api_config))) {
        mender_log_error("Unable to initialize API");
        goto END;
    }

<<<<<<< HEAD
    /* Create network management mutex */
    if (MENDER_OK != (ret = mender_scheduler_mutex_create(&mender_client_network_mutex))) {
        mender_log_error("Unable to create network management mutex");
        return ret;
    }

    /* Create update modules management mutex */
    if (MENDER_OK != (ret = mender_scheduler_mutex_create(&mender_update_modules_mutex))) {
        mender_log_error("Unable to create update modules management mutex");
        return ret;
    }

    /* Create mender client work */
    mender_scheduler_work_params_t update_work_params;
    update_work_params.function = mender_client_work_function;
    update_work_params.period   = mender_client_config.authentication_poll_interval;
    update_work_params.name     = "mender_client_update";
    if (MENDER_OK != (ret = mender_scheduler_work_create(&update_work_params, &mender_client_work_handle))) {
        mender_log_error("Unable to create update work");
        goto END;
    }

#ifdef CONFIG_MENDER_CLIENT_INVENTORY
    if (MENDER_OK != (ret = mender_inventory_init(mender_client_config.inventory_update_interval))) {
        mender_log_error("Failed to initialize the inventory functionality");
=======
    /* Register rootfs-image artifact type */
    if (MENDER_OK
        != (ret = mender_client_register_artifact_type("rootfs-image", &mender_client_download_artifact_flash_callback, true, config->artifact_name))) {
        mender_log_error("Unable to register 'rootfs-image' artifact type");
        goto END;
    }

END:

    return ret;
}

mender_err_t
mender_client_register_artifact_type(char *type,
                                     mender_err_t (*callback)(char *, char *, char *, cJSON *, char *, size_t, void *, size_t, size_t),
                                     bool  needs_restart,
                                     char *artifact_name) {

    assert(NULL != type);
    mender_client_artifact_type_t  *artifact_type;
    mender_client_artifact_type_t **tmp;
    mender_err_t                    ret = MENDER_OK;

    /* Create mender artifact type */
    if (NULL == (artifact_type = (mender_client_artifact_type_t *)malloc(sizeof(mender_client_artifact_type_t)))) {
        mender_log_error("Unable to allocate memory");
        ret = MENDER_FAIL;
        goto END;
    }
    artifact_type->type          = type;
    artifact_type->callback      = callback;
    artifact_type->needs_restart = needs_restart;
    artifact_type->artifact_name = artifact_name;

    /* Add mender artifact type to the list */
    if (NULL
        == (tmp = (mender_client_artifact_type_t **)realloc(mender_client_artifact_types_list,
                                                            (mender_client_artifact_types_count + 1) * sizeof(mender_client_artifact_type_t *)))) {
        mender_log_error("Unable to allocate memory");
        free(artifact_type);
        ret = MENDER_FAIL;
>>>>>>> 2077252d
        goto END;
    }
#endif /* CONFIG_MENDER_CLIENT_INVENTORY */

END:

    return ret;
}

mender_err_t
<<<<<<< HEAD
mender_client_register_update_module(mender_update_module_t *update_module) {

    assert(NULL != update_module);
=======
mender_client_register_addon(mender_addon_instance_t *addon, void *config, void *callbacks) {

    assert(NULL != addon);
    mender_addon_instance_t **tmp;
    mender_err_t              ret = MENDER_OK;
>>>>>>> 2077252d

    mender_update_module_t **tmp;
    mender_err_t             ret;

    /* Take mutex used to protect access to the update modules management list */
    if (MENDER_OK != (ret = mender_scheduler_mutex_take(mender_update_modules_mutex, -1))) {
        mender_log_error("Unable to take mutex for update module register");
        return ret;
    }

    /* Add mender artifact type to the list */
    if (NULL == (tmp = (mender_update_module_t **)realloc(mender_update_modules_list, (mender_update_modules_count + 1) * sizeof(mender_update_module_t *)))) {
        mender_log_error("Unable to allocate memory for update modules list");
        ret = MENDER_FAIL;
        goto END;
    }
    mender_update_modules_list                                = tmp;
    mender_update_modules_list[mender_update_modules_count++] = update_module;
    ret                                                       = MENDER_OK;

END:
<<<<<<< HEAD
    /* Release mutex used to protect access to the update modules management list */
    mender_scheduler_mutex_give(mender_update_modules_mutex);
=======
>>>>>>> 2077252d

    return ret;
}

mender_err_t
mender_client_activate(void) {

<<<<<<< HEAD
    mender_err_t ret;

    /* Activate update work */
    if (MENDER_OK != (ret = mender_scheduler_work_activate(mender_client_work_handle))) {
        mender_log_error("Unable to activate update work");
        goto END;
    }

#ifdef CONFIG_MENDER_CLIENT_INVENTORY
    /* Activate inventory work */
    if (MENDER_OK != (ret = mender_inventory_activate())) {
        mender_log_error("Unable to activate the inventory functionality");
        return ret;
    }
#endif /* CONFIG_MENDER_CLIENT_INVENTORY */

END:
=======
    mender_scheduler_alt_work_start();
>>>>>>> 2077252d

    return MENDER_OK;
}

//TODO: Remove when removing the add-ons
mender_err_t
mender_client_deactivate(void) {

<<<<<<< HEAD
    mender_err_t ret;

#ifdef CONFIG_MENDER_CLIENT_INVENTORY
    if (MENDER_OK != (ret = mender_inventory_deactivate())) {
        mender_log_error("Unable to deactivate the inventory functionality");
        /* keep going on, we want to do as much cleanup as possible */
    }
#endif /* CONFIG_MENDER_CLIENT_INVENTORY */

    /* Deactivate mender client work */
    mender_scheduler_work_deactivate(mender_client_work_handle);

    return ret;
=======
    /* Deactivate add-ons */
    if (NULL != mender_client_addons_list) {
        for (size_t index = 0; index < mender_client_addons_count; index++) {
            if (NULL != mender_client_addons_list[index]->deactivate) {
                mender_client_addons_list[index]->deactivate();
            }
        }
    }

    return MENDER_OK;
>>>>>>> 2077252d
}

//TODO: Remove when removing the add-ons
mender_err_t
mender_client_execute(void) {

    return MENDER_OK;
}

mender_err_t
mender_client_network_connect(void) {

    mender_err_t ret = MENDER_OK;

    /* Request network access */
    if (NULL != mender_client_callbacks.network_connect) {
        if (MENDER_OK != (ret = mender_client_callbacks.network_connect())) {
            mender_log_error("Unable to connect network");
            goto END;
        }
    }

END:

    return ret;
}

mender_err_t
mender_client_network_release(void) {

    mender_err_t ret = MENDER_OK;

    /* Release network access */
    if (NULL != mender_client_callbacks.network_release) {
        if (MENDER_OK != (ret = mender_client_callbacks.network_release())) {
            mender_log_error("Unable to release network");
            goto END;
        }
    }

END:

    return ret;
}

mender_err_t
mender_client_exit(void) {

<<<<<<< HEAD
    mender_err_t ret;

#ifdef CONFIG_MENDER_CLIENT_INVENTORY
    if (MENDER_OK != (ret = mender_inventory_exit())) {
        mender_log_error("Unable to cleanup after the inventory functionality");
        /* keep going on, we want to do as much cleanup as possible */
    }
#endif /* CONFIG_MENDER_CLIENT_INVENTORY */

    /* Delete mender client work */
    mender_scheduler_work_delete(mender_client_work_handle);
    mender_client_work_handle = NULL;
=======
    /* Release add-ons */
    if (NULL != mender_client_addons_list) {
        for (size_t index = 0; index < mender_client_addons_count; index++) {
            if (NULL != mender_client_addons_list[index]->exit) {
                mender_client_addons_list[index]->exit();
            }
        }
    }
>>>>>>> 2077252d

    /* Release all modules */
    mender_api_exit();
    mender_tls_exit();
    mender_storage_exit();
    mender_log_exit();

    /* Release memory */
    mender_client_config.device_type                  = NULL;
    mender_client_config.host                         = NULL;
    mender_client_config.tenant_token                 = NULL;
    mender_client_config.authentication_poll_interval = 0;
    mender_client_config.update_poll_interval         = 0;
    if (NULL != mender_client_deployment_data) {
        cJSON_Delete(mender_client_deployment_data);
        mender_client_deployment_data = NULL;
    }

    if (NULL != mender_update_modules_list) {
        for (size_t update_module_index = 0; update_module_index < mender_update_modules_count; update_module_index++) {
            free(mender_update_modules_list[update_module_index]);
        }
<<<<<<< HEAD
        free(mender_update_modules_list);
        mender_update_modules_list = NULL;
    }
    mender_update_modules_count = 0;
    mender_scheduler_mutex_give(mender_update_modules_mutex);
    mender_scheduler_mutex_delete(mender_update_modules_mutex);
    mender_update_modules_mutex = NULL;
=======
        free(mender_client_artifact_types_list);
        mender_client_artifact_types_list = NULL;
    }
    mender_client_artifact_types_count = 0;
    mender_client_artifact_types_mutex = NULL;
    if (NULL != mender_client_addons_list) {
        free(mender_client_addons_list);
        mender_client_addons_list = NULL;
    }
    mender_client_addons_count = 0;
    mender_client_addons_mutex = NULL;
>>>>>>> 2077252d

    return MENDER_OK;
}

static mender_err_t
mender_client_work_function(void) {
    mender_err_t ret = MENDER_OK;

<<<<<<< HEAD
    if (MENDER_CLIENT_STATE_PENDING_REBOOT == mender_client_state) {
        mender_log_info("Waiting for a reboot");
        /* nothing to do */
        goto END;
    }

    /* Work depending of the client state */
    if (MENDER_CLIENT_STATE_INITIALIZATION == mender_client_state) {
        /* Perform initialization of the client */
        if (MENDER_DONE != (ret = mender_client_initialization_work_function())) {
            goto END;
        }
        /* Update client state */
        mender_client_state = MENDER_CLIENT_STATE_AUTHENTICATION;
    }

    /* TODO: Treat the network and authentication part below as not critical if
     *       there is a saved update state we can resume from? It may fix
     *       potential network/authentication issues. */

    /* Request access to the network */
    if (MENDER_OK != (ret = mender_client_network_connect())) {
        goto END;
    }

    /* Flag to allow deployment to continue in spite of a failed authentication */
    bool allow_authentication_failure = false;

    /* Intentional pass-through */
    if (MENDER_CLIENT_STATE_AUTHENTICATION == mender_client_state) {
        /* Perform authentication with the server */
        if (MENDER_DONE != (ret = mender_client_authentication_work_function())) {
            /* Check if there is a deployment in progress */
            if (NULL != mender_client_deployment_data) {
                /* Authentication failed with pending deployment */
                mender_log_info("Authentication failed, continuing with deployment");
                allow_authentication_failure = true;
            } else {
                /* Authentication failed and no pending deployment */
                goto RELEASE;
            }
        }
        /* Update work period */
        if (MENDER_OK != (ret = mender_scheduler_work_set_period(mender_client_work_handle, mender_client_config.update_poll_interval))) {
            mender_log_error("Unable to set work period");
            goto RELEASE;
        }
        /* Update client state */
        if (!allow_authentication_failure) {
            mender_client_state = MENDER_CLIENT_STATE_AUTHENTICATED;
        }
    }
    /* Intentional pass-through */
    if (MENDER_CLIENT_STATE_AUTHENTICATED == mender_client_state || allow_authentication_failure) {
        /* Perform updates */
        ret = mender_client_update_work_function();
    }

RELEASE:

    /* Release access to the network */
    mender_client_network_release();
=======
    mender_log_info("work function: %d", mender_client_state);
>>>>>>> 2077252d

    switch (mender_client_state) {
        case MENDER_CLIENT_STATE_INITIALIZATION:
            mender_log_info("work function; initialization");
            if (MENDER_DONE != (ret = mender_client_initialization_work_function())) {
                return ret;
            }
            mender_client_state = MENDER_CLIENT_STATE_AUTHENTICATION;
            /* fallthrough */
        case MENDER_CLIENT_STATE_AUTHENTICATION:
            mender_log_info("work function; authentication");
            if (MENDER_DONE != (ret = mender_client_authentication_work_function())) {
                mender_client_network_release();
                return ret;
            }
            mender_client_state = MENDER_CLIENT_STATE_AUTHENTICATED;
            /* fallthrough */
        case MENDER_CLIENT_STATE_AUTHENTICATED:
            mender_log_info("work function; authenticated");
            ret = mender_client_update_work_function();
            break;
    }

    return ret;
}

static mender_err_t
mender_client_initialization_work_function(void) {

    char        *storage_deployment_data = NULL;
    mender_err_t ret                     = MENDER_DONE;

    /* Retrieve or generate authentication keys */
    if (MENDER_OK != (ret = mender_tls_init_authentication_keys(mender_client_callbacks.get_user_provided_keys, mender_client_config.recommissioning))) {
        mender_log_error("Unable to retrieve or generate authentication keys");
        goto END;
    }

    mender_log_info("Keys initialized");

    /* Retrieve deployment data if it is found (following an update) */
    if (MENDER_OK != (ret = mender_storage_get_deployment_data(&storage_deployment_data))) {
        if (MENDER_NOT_FOUND != ret) {
            mender_log_error("Unable to get deployment data");
            goto REBOOT;
        }
    }

    mender_log_info("Deployment data retrieved");

    if (NULL != storage_deployment_data) {
        if (NULL == (mender_client_deployment_data = cJSON_Parse(storage_deployment_data))) {
            mender_log_error("Unable to parse deployment data");
            free(storage_deployment_data);
            ret = MENDER_FAIL;
            goto REBOOT;
        }
        free(storage_deployment_data);
    }

    mender_log_info("Initialization done");

    return MENDER_DONE;

END:

    return ret;

REBOOT:

    mender_log_info("Rebooting...");

    /* Delete pending deployment */
    mender_storage_delete_deployment_data();

    /* Invoke restart callback, application is responsible to shutdown properly and restart the system */
    if (NULL != mender_client_callbacks.restart) {
        mender_client_callbacks.restart();
    }

    return ret;
}

static mender_err_t
mender_commit_artifact_data(void) {

    cJSON *json_artifact_name = cJSON_GetObjectItemCaseSensitive(mender_client_deployment_data, "artifact_name");
    if (NULL == json_artifact_name) {
        mender_log_error("Unable to get artifact name from the deployment data");
        return MENDER_FAIL;
    }

    if (MENDER_OK != mender_storage_set_artifact_name(json_artifact_name->valuestring)) {
        mender_log_error("Unable to set artifact name");
        return MENDER_FAIL;
    }

#ifdef CONFIG_MENDER_FULL_PARSE_ARTIFACT
#ifdef CONFIG_MENDER_PROVIDES_DEPENDS
<<<<<<< HEAD
    /* Get provides from the deployment data */
    cJSON *provides = cJSON_GetObjectItemCaseSensitive(mender_client_deployment_data, "provides");
    if (NULL == provides) {
        mender_log_error("Unable to get new_provides from the deployment data");
        return MENDER_FAIL;
    }

    /* Parse provides */
    mender_key_value_list_t *new_provides = NULL;
    if (MENDER_OK != mender_utils_string_to_key_value_list(provides->valuestring, &new_provides)) {
        mender_log_error("Unable to parse provides from the deployment data");
        return MENDER_FAIL;
    }
    /* Replace the stored provides with the new provides */
    if (MENDER_OK != mender_storage_set_provides(new_provides)) {
        mender_log_error("Unable to set provides");
        mender_utils_free_linked_list(new_provides);
        return MENDER_FAIL;
=======
    /* New provides to be written on success */
    mender_key_value_list_t *new_provides = NULL;
#endif /* CONFIG_MENDER_FULL_PARSE_ARTIFACT */
#endif /* CONFIG_MENDER_PROVIDES_DEPENDS */

    /* Check if deployment is pending */
    if (NULL != mender_client_deployment_data) {

        /* Retrieve deployment data */
        cJSON *json_id = NULL;
        if (NULL == (json_id = cJSON_GetObjectItemCaseSensitive(mender_client_deployment_data, "id"))) {
            mender_log_error("Unable to get ID from the deployment data");
            goto RELEASE;
        }
        char *id;
        if (NULL == (id = cJSON_GetStringValue(json_id))) {
            mender_log_error("Unable to get ID from the deployment data");
            goto RELEASE;
        }
        cJSON *json_artifact_name = NULL;
        if (NULL == (json_artifact_name = cJSON_GetObjectItemCaseSensitive(mender_client_deployment_data, "artifact_name"))) {
            mender_log_error("Unable to get artifact name from the deployment data");
            goto RELEASE;
        }
        char *artifact_name;
        if (NULL == (artifact_name = cJSON_GetStringValue(json_artifact_name))) {
            mender_log_error("Unable to get artifact name from the deployment data");
            goto RELEASE;
        }
        cJSON *json_types = NULL;
        if (NULL == (json_types = cJSON_GetObjectItemCaseSensitive(mender_client_deployment_data, "types"))) {
            mender_log_error("Unable to get types from the deployment data");
            goto RELEASE;
        }
#ifdef CONFIG_MENDER_FULL_PARSE_ARTIFACT
#ifdef CONFIG_MENDER_PROVIDES_DEPENDS
        cJSON *provides = NULL;
        if (NULL == (provides = cJSON_GetObjectItemCaseSensitive(mender_client_deployment_data, "provides"))) {
            mender_log_error("Unable to get new_provides from the deployment data");
            goto RELEASE;
        }
        if (MENDER_OK != mender_utils_string_to_key_value_list(provides->valuestring, &new_provides)) {
            mender_log_error("Unable to parse provides from the deployment data");
            goto RELEASE;
        }
#endif /* CONFIG_MENDER_PROVIDES_DEPENDS */
#endif /* CONFIG_MENDER_FULL_PARSE_ARTIFACT */

        /* Check if artifact running is the pending one */
        bool   success   = true;
        cJSON *json_type = NULL;
        cJSON_ArrayForEach(json_type, json_types) {
            if (NULL != mender_client_artifact_types_list) {
                for (size_t artifact_type_index = 0; artifact_type_index < mender_client_artifact_types_count; artifact_type_index++) {
                    if (StringEqual(mender_client_artifact_types_list[artifact_type_index]->type, cJSON_GetStringValue(json_type))) {
                        if (NULL != mender_client_artifact_types_list[artifact_type_index]->artifact_name) {
                            if (!StringEqual(mender_client_artifact_types_list[artifact_type_index]->artifact_name, artifact_name)) {
                                /* Deployment status failure */
                                success = false;
                            }
                        }
                    }
                }
            }
        }

        /* Publish deployment status */
        if (true == success) {

#ifdef CONFIG_MENDER_FULL_PARSE_ARTIFACT
#ifdef CONFIG_MENDER_PROVIDES_DEPENDS
            /* Replace the stored provides with the new provides */
            if (MENDER_OK != mender_storage_set_provides(new_provides)) {
                mender_log_error("Unable to set provides");
                mender_client_publish_deployment_status(id, MENDER_DEPLOYMENT_STATUS_FAILURE);
                goto RELEASE;
            }
#endif /* CONFIG_MENDER_FULL_PARSE_ARTIFACT */
#endif /* CONFIG_MENDER_PROVIDES_DEPENDS */
            mender_client_publish_deployment_status(id, MENDER_DEPLOYMENT_STATUS_SUCCESS);

        } else {
            mender_client_publish_deployment_status(id, MENDER_DEPLOYMENT_STATUS_FAILURE);
        }

        /* Delete pending deployment */
        mender_storage_delete_deployment_data();
    }

RELEASE:

    /* Release memory */
    if (NULL != mender_client_deployment_data) {
        cJSON_Delete(mender_client_deployment_data);
        mender_client_deployment_data = NULL;
    }

    /* Activate add-ons */
    if (NULL != mender_client_addons_list) {
        for (size_t index = 0; index < mender_client_addons_count; index++) {
            if (NULL != mender_client_addons_list[index]->activate) {
                mender_client_addons_list[index]->activate();
            }
        }
>>>>>>> 2077252d
    }
    mender_utils_free_linked_list(new_provides);
#endif /* CONFIG_MENDER_PROVIDES_DEPENDS */
#endif /* CONFIG_MENDER_FULL_PARSE_ARTIFACT */

<<<<<<< HEAD
    return MENDER_OK;
}
=======
    return MENDER_DONE;
>>>>>>> 2077252d

static mender_err_t
mender_client_authentication_work_function(void) {
    mender_err_t ret;

    /* Perform authentication with the mender server */
    if (MENDER_OK != (ret = mender_api_perform_authentication(mender_client_callbacks.get_identity))) {
        mender_log_error("Authentication failed");
        return MENDER_FAIL;
    }
    mender_log_info("Authenticated successfully");

    return MENDER_DONE;
}

static mender_err_t
deployment_destroy(mender_api_deployment_data_t *deployment) {
    if (NULL != deployment) {
        free(deployment->id);
        free(deployment->artifact_name);
        free(deployment->uri);
        for (size_t i = 0; i < deployment->device_types_compatible_size; ++i) {
            free(deployment->device_types_compatible[i]);
        }
        free(deployment->device_types_compatible);
        free(deployment);
    }
    return MENDER_OK;
}

#ifdef CONFIG_MENDER_FULL_PARSE_ARTIFACT
static mender_err_t
mender_compare_device_types(const char  *device_type_artifact,
                            const char  *device_type_device,
                            const char **device_type_deployment,
                            const size_t device_type_deployment_size) {

    assert(NULL != device_type_artifact);
    assert(NULL != device_type_deployment);
    assert(NULL != device_type_device);
    assert(0 < device_type_deployment_size);

    if (!StringEqual(device_type_artifact, device_type_device)) {
        mender_log_error("Device type from artifact '%s' is not compatible with device '%s'", device_type_artifact, device_type_device);
        return MENDER_FAIL;
    }

    /* Return MENDER_OK if one of the devices in the deployment are compatible with the device */
    for (size_t i = 0; i < device_type_deployment_size; i++) {
        if (StringEqual(device_type_deployment[i], device_type_device)) {
            return MENDER_OK;
        }
    }
    mender_log_error("None of the device types from the deployment are compatible with device '%s'", device_type_device);
    return MENDER_FAIL;
}

#ifdef CONFIG_MENDER_PROVIDES_DEPENDS
static mender_err_t
mender_filter_provides(mender_artifact_ctx_t *mender_artifact_ctx, mender_key_value_list_t **new_provides, mender_key_value_list_t **stored_provides) {

    mender_err_t ret = MENDER_FAIL;
    /* Clears provides */
    bool matches;
    for (size_t i = 0; i < mender_artifact_ctx->payloads.size; i++) {
        for (size_t j = 0; j < mender_artifact_ctx->payloads.values[i].clears_provides_size; j++) {
            const char *to_clear = mender_artifact_ctx->payloads.values[i].clears_provides[j];
            for (mender_key_value_list_t *item = *stored_provides; NULL != item; item = item->next) {
                if (MENDER_OK != mender_utils_compare_wildcard(item->key, to_clear, &matches)) {
                    mender_log_error("Unable to compare wildcard %s with key %s", to_clear, item->key);
                    goto END;
                }
                if (matches && MENDER_OK != mender_utils_key_value_list_delete_node(stored_provides, item->key)) {
                    mender_log_error("Unable to delete node containing key %s", item->key);
                    goto END;
                }
            }
        }
    }

    /* Combine the stored provides with the new ones */
    if (MENDER_OK != mender_utils_key_value_list_append_unique(new_provides, stored_provides)) {
        mender_log_error("Unable to merge provides");
        goto END;
    }

    /* Make sure the artifact name is not in the new provides */
    if (MENDER_OK != mender_utils_key_value_list_delete_node(new_provides, "artifact_name")) {
        mender_log_error("Unable to delete node containing key 'artifact_name'");
        goto END;
    }

    ret = MENDER_OK;

END:

    mender_utils_free_linked_list(*stored_provides);
    return ret;
}

static mender_err_t
mender_prepare_new_provides(mender_artifact_ctx_t *mender_artifact_ctx, char **new_provides, const char **artifact_name) {

    assert(NULL != artifact_name);
    assert(NULL != mender_artifact_ctx);

    /* Load the currently stored provides */
    mender_key_value_list_t *stored_provides = NULL;
    if (MENDER_FAIL == mender_storage_get_provides(&stored_provides)) {
        mender_log_error("Unable to get provides");
        return MENDER_FAIL;
    }

    mender_key_value_list_t *provides = NULL;
    for (size_t i = 0; i < mender_artifact_ctx->payloads.size; i++) {
        if (MENDER_OK != mender_utils_append_list(&provides, &mender_artifact_ctx->payloads.values[i].provides)) {
            mender_log_error("Unable to merge provides");
            mender_utils_free_linked_list(stored_provides);
            return MENDER_FAIL;
        }
    }

    /* Get artifact name from provides */
    for (mender_key_value_list_t *item = mender_artifact_ctx->artifact_info.provides; NULL != item; item = item->next) {
        if (StringEqual("artifact_name", item->key)) {
            *artifact_name = item->value;
            break;
        }
    }

    if (NULL == *artifact_name) {
        mender_log_error("No artifact name found in provides");
        mender_utils_free_linked_list(stored_provides);
        return MENDER_FAIL;
    }

    /* Filter provides */
    /* `stored_provides` is freed in `mender_filter_provides` */
    if (MENDER_OK != mender_filter_provides(mender_artifact_ctx, &provides, &stored_provides)) {
        return MENDER_FAIL;
    }

    if (MENDER_OK != mender_utils_key_value_list_to_string(provides, new_provides)) {
        return MENDER_FAIL;
    }

    return MENDER_OK;
}

static mender_err_t
mender_check_device_compatibility(mender_artifact_ctx_t *mender_artifact_ctx) {

    /* We need to load the stored provides */
    mender_key_value_list_t *stored_provides = NULL;
    if (MENDER_FAIL == mender_storage_get_provides(&stored_provides)) {
        return MENDER_FAIL;
    }

    mender_err_t ret = MENDER_FAIL;

    /* Get depends */
    mender_key_value_list_t *depends = NULL;
    for (size_t i = 0; i < mender_artifact_ctx->payloads.size; i++) {
        if (MENDER_OK != mender_utils_append_list(&depends, &mender_artifact_ctx->payloads.values[i].depends)) {
            mender_log_error("Unable to append depends");
            goto END;
        }
    }

    /* Match depends from artifact with device's provides */
    for (mender_key_value_list_t *depends_item = depends; NULL != depends_item; depends_item = depends_item->next) {
        bool matches = false;
        for (mender_key_value_list_t *provides_item = stored_provides; NULL != provides_item; provides_item = provides_item->next) {
            /* Match key-value from depends with provides */
            if (StringEqual(depends_item->key, provides_item->key)) {
                if (!StringEqual(depends_item->value, provides_item->value)) {
                    mender_log_error("Value mismatch for key '%s': depends-value '%s' does not match provides-value '%s'",
                                     depends_item->key,
                                     depends_item->value,
                                     provides_item->value);
                    break;
                }
                matches = true;
                break;
            }
        }
        if (!matches) {
            mender_log_error("Missing '%s:%s' in provides, required by artifact depends", depends_item->key, depends_item->value);
            goto END;
        }
    }

    ret = MENDER_OK;

END:
    mender_utils_free_linked_list(stored_provides);
    return ret;
}
#endif /* CONFIG_MENDER_PROVIDES_DEPENDS */
#endif /* CONFIG_MENDER_FULL_PARSE_ARTIFACT */

static inline mender_update_module_t *
mender_client_get_update_module(const char *artifact_type) {
    mender_update_module_t *ret = NULL;

    /* Take mutex used to protect access to the update modules management list */
    if (MENDER_OK != mender_scheduler_mutex_take(mender_update_modules_mutex, -1)) {
        mender_log_error("Unable to take mutex for the update modules list");
        return NULL;
    }

    /* Treatment depending of the type */
    if (NULL != mender_update_modules_list) {
        for (size_t update_module_index = 0; (NULL == ret) && (update_module_index < mender_update_modules_count); update_module_index++) {
            /* Check artifact type */
            if (StringEqual(artifact_type, mender_update_modules_list[update_module_index]->artifact_type)) {
                ret = mender_update_modules_list[update_module_index];
            }
        }
    }

    /* Release mutex used to protect access to the update modules management list */
    mender_scheduler_mutex_give(mender_update_modules_mutex);

    return ret;
}

<<<<<<< HEAD
#ifdef CONFIG_MENDER_FULL_PARSE_ARTIFACT
mender_err_t
mender_check_artifact_requirements(mender_artifact_ctx_t *mender_artifact_ctx, mender_api_deployment_data_t *deployment) {
    mender_err_t ret;
=======
    /* Download deployment artifact */
    mender_log_info(
        "Downloading deployment artifact with id '%s', artifact name '%s' and uri '%s'", deployment->id, deployment->artifact_name, deployment->uri);
    mender_client_publish_deployment_status(deployment->id, MENDER_DEPLOYMENT_STATUS_DOWNLOADING);
    if (MENDER_OK != (ret = mender_api_download_artifact(deployment->uri, mender_client_download_artifact_callback))) {
        mender_log_error("Unable to download artifact");
        mender_client_publish_deployment_status(deployment->id, MENDER_DEPLOYMENT_STATUS_FAILURE);
        if (true == mender_client_deployment_needs_set_pending_image) {
            mender_flash_abort_deployment(mender_client_flash_handle);
        }
        goto END;
    }

    mender_log_info("Will be getting context");

    /* Artifact context */
    if (MENDER_OK != (ret = mender_artifact_get_ctx(&mender_artifact_ctx))) {
        mender_log_error("Unable to get artifact context");
        if (mender_client_deployment_needs_set_pending_image) {
            mender_flash_abort_deployment(mender_client_flash_handle);
        }
        goto END;
    }
>>>>>>> 2077252d

    mender_log_info("Getting device type");

    /* Retrieve device type from artifact */
    const char *device_type_artifact = NULL;
    if (MENDER_OK != (ret = mender_artifact_get_device_type(mender_artifact_ctx, &device_type_artifact))) {
        mender_log_error("Unable to get device type from artifact");
        return ret;
    }

    mender_log_info("Checking device type compatibility");

    /* Match device type  */
    if (MENDER_OK
        != (ret = mender_compare_device_types(device_type_artifact,
                                              mender_client_config.device_type,
                                              (const char **)deployment->device_types_compatible,
                                              deployment->device_types_compatible_size))) {
        return ret;
    }

#ifdef CONFIG_MENDER_PROVIDES_DEPENDS
    /* Compare Artifact's depends with the stored provides */
    if (MENDER_OK != (ret = mender_check_device_compatibility(mender_artifact_ctx))) {
        return ret;
    }
#endif /* CONFIG_MENDER_PROVIDES_DEPENDS */

    return MENDER_OK;
}
#endif /* CONFIG_MENDER_FULL_PARSE_ARTIFACT */

static mender_err_t
mender_client_check_deployment(mender_api_deployment_data_t **deployment_data) {

<<<<<<< HEAD
    assert(NULL != deployment_data);

    if (NULL == (*deployment_data = calloc(1, sizeof(mender_api_deployment_data_t)))) {
        mender_log_error("Unable to allocate memory for deployment data");
        return MENDER_FAIL;
    }

    mender_api_deployment_data_t *deployment = *deployment_data;
=======
    /* Check if the system must restart following downloading the deployment */
    if (true == mender_client_deployment_needs_restart) {
        mender_log_info("Needs restart");
        /* Save deployment data to publish deployment status after rebooting */
        if (NULL == (storage_deployment_data = cJSON_PrintUnformatted(mender_client_deployment_data))) {
            mender_log_error("Unable to save deployment data");
            mender_client_publish_deployment_status(deployment->id, MENDER_DEPLOYMENT_STATUS_FAILURE);
            ret = MENDER_FAIL;
            goto END;
        }
        if (MENDER_OK != (ret = mender_storage_set_deployment_data(storage_deployment_data))) {
            mender_log_error("Unable to save deployment data");
            mender_client_publish_deployment_status(deployment->id, MENDER_DEPLOYMENT_STATUS_FAILURE);
            goto END;
        }
        mender_log_info("Rebooting system");
        mender_client_publish_deployment_status(deployment->id, MENDER_DEPLOYMENT_STATUS_REBOOTING);
    } else {
#ifdef CONFIG_MENDER_FULL_PARSE_ARTIFACT
#ifdef CONFIG_MENDER_PROVIDES_DEPENDS
        /* Write new_provides directly to provides store */
        mender_key_value_list_t *provides = NULL;
        /* Convert 'new_provides' to key value list */
        if (MENDER_OK != mender_utils_string_to_key_value_list(new_provides, &provides)) {
            mender_client_publish_deployment_status(deployment->id, MENDER_DEPLOYMENT_STATUS_FAILURE);
            goto END;
        }
        /* Store provides */
        if (MENDER_OK != mender_storage_set_provides(provides)) {
            mender_client_publish_deployment_status(deployment->id, MENDER_DEPLOYMENT_STATUS_FAILURE);
            goto END;
        }
#endif /* CONFIG_MENDER_FULL_PARSE_ARTIFACT */
#endif /* CONFIG_MENDER_PROVIDES_DEPENDS */
        mender_client_publish_deployment_status(deployment->id, MENDER_DEPLOYMENT_STATUS_SUCCESS);
        goto END;
    }

    /* Release memory */
    mender_log_info("Destroying deployment");
    deployment_destroy(deployment);
    if (NULL != storage_deployment_data) {
        free(storage_deployment_data);
    }
    if (NULL != mender_client_deployment_data) {
        cJSON_Delete(mender_client_deployment_data);
        mender_client_deployment_data = NULL;
    }
    mender_log_info("Releasing artifact context");
    // TODO We should check the context releasing (deinitialization; cleanup) before the restart.
    // mender_artifact_release_ctx(mender_artifact_ctx);

    /* Check if the system must restart following downloading the deployment */
    if (true == mender_client_deployment_needs_restart) {
        mender_log_info("All righty; get it done baby!");
        /* Invoke restart callback, application is responsible to shutdown properly and restart the system */
        if (NULL != mender_client_callbacks.restart) {
            mender_client_callbacks.restart();
        }
    }
>>>>>>> 2077252d

    mender_err_t ret = MENDER_OK;

    mender_log_info("Checking for deployment...");
    if (MENDER_NOT_FOUND == (ret = mender_api_check_for_deployment(deployment))) {
        mender_log_info("No deployment available");
        return MENDER_DONE;
    } else if (MENDER_OK != ret) {
        mender_log_error("Unable to check for deployment");
        return MENDER_FAIL;
    }

    /* Check if deployment is valid */
    if ((NULL == deployment->id) || (NULL == deployment->artifact_name) || (NULL == deployment->uri) || (NULL == deployment->device_types_compatible)) {
        mender_log_error("Invalid deployment data");
        return MENDER_FAIL;
    }

    /* Create deployment data */
    if (NULL != mender_client_deployment_data) {
        mender_log_warning("Unexpected stale deployment data");
        cJSON_Delete(mender_client_deployment_data);
    }
    if (NULL == (mender_client_deployment_data = cJSON_CreateObject())) {
        mender_log_error("Unable to allocate memory");
        return MENDER_FAIL;
    }
    cJSON_AddStringToObject(mender_client_deployment_data, "id", deployment->id);
    cJSON_AddStringToObject(mender_client_deployment_data, "artifact_name", deployment->artifact_name);
    cJSON_AddArrayToObject(mender_client_deployment_data, "types");

    assert(NULL != cJSON_GetObjectItem(mender_client_deployment_data, "id"));
    assert(NULL != cJSON_GetObjectItem(mender_client_deployment_data, "artifact_name"));
    assert(NULL != cJSON_GetObjectItem(mender_client_deployment_data, "types"));

    return MENDER_OK;
}

static mender_err_t
mender_client_update_work_function(void) {
    mender_err_t ret = MENDER_OK;

<<<<<<< HEAD
    /* Ensure that the context is initialized to NULL before goto END */
    mender_artifact_ctx_t *mender_artifact_ctx = NULL;

    /* Check for deployment */
    mender_api_deployment_data_t *deployment              = NULL;
    char                         *storage_deployment_data = NULL;
    mender_update_state_t         update_state            = MENDER_UPDATE_STATE_DOWNLOAD;
    const char                   *deployment_id           = NULL;

    /* reset the currently used update module */
    mender_update_module = NULL;

    {
        cJSON *deployment_id_j = cJSON_GetObjectItem(mender_client_deployment_data, "id");
        if (NULL != deployment_id_j) {
            deployment_id = deployment_id_j->valuestring;
        }
=======
    assert(NULL != type);
    cJSON       *json_types;
    mender_err_t ret = MENDER_FAIL;

#if CONFIG_MENDER_LOG_LEVEL >= MENDER_LOG_LEVEL_INF
    static size_t download_progress = 0;
    /* New update */
    if (0 == index) {
        download_progress = 0;
>>>>>>> 2077252d
    }
    /* Update every 10% */
    if (((index * 10) / size) > download_progress) {
        download_progress = (index * 10) / size;
        mender_log_info("Downloading '%s' %zu0%%... [%zu/%zu]", type, download_progress, index, size);
    }
#endif

<<<<<<< HEAD
    {
        char *artifact_type;
        if (MENDER_OK == (ret = mender_storage_get_update_state(&update_state, &artifact_type))) {
            mender_log_debug("Resuming from state %s", update_state_str[update_state]);
            mender_update_module = mender_client_get_update_module(artifact_type);
            if (NULL == mender_update_module) {
                /* The artifact_type from the saved state does not match any update module */
                mender_log_error("No update module found for artifact type '%s'", artifact_type);
                mender_client_publish_deployment_status(deployment_id, MENDER_DEPLOYMENT_STATUS_FAILURE);
                mender_storage_delete_deployment_data();
                mender_storage_delete_update_state();
                free(artifact_type);
                goto END;
            }
            free(artifact_type);
        }
    }
=======
    /* Treatment depending of the type */
    if (NULL != mender_client_artifact_types_list) {

        for (size_t artifact_type_index = 0; artifact_type_index < mender_client_artifact_types_count; artifact_type_index++) {
>>>>>>> 2077252d

    /* Skip the block below if we just resume from a saved state. */

<<<<<<< HEAD
/* A macro to advance to the next state -- on success we just keep going to the
 * code below the macro invocation (fallthrough to the next case), on error we
 * go to the beginning of the loop (the switch statement) again using 'continue'
 * (see below).
 *
 * mender_update_module is guaranteed be not NULL since the first
 * successful transition (from the DOWNLOAD state). */
#define NEXT_STATE                                                                               \
    if (MENDER_OK == ret) {                                                                      \
        update_state = update_state_transitions[update_state].success;                           \
        assert(NULL != mender_update_module);                                                    \
        mender_log_debug("Entering state %s", update_state_str[update_state]);                   \
        mender_storage_save_update_state(update_state, mender_update_module->artifact_type);     \
        ret = MENDER_OK;                                                                         \
    } else {                                                                                     \
        update_state = update_state_transitions[update_state].failure;                           \
        mender_log_debug("Entering state %s", update_state_str[update_state]);                   \
        if (NULL != mender_update_module) {                                                      \
            mender_storage_save_update_state(update_state, mender_update_module->artifact_type); \
        }                                                                                        \
        ret = MENDER_OK;                                                                         \
        continue;                                                                                \
    }

    while (MENDER_UPDATE_STATE_END != update_state) {
        switch (update_state) {
            case MENDER_UPDATE_STATE_DOWNLOAD:

                /* Check for deployment */
                if (MENDER_OK != (ret = mender_client_check_deployment(&deployment))) {
                    /* No deployment available */
=======
                // mender_log_info("Found correct type callback");

                /* Retrieve ID and artifact name */
                cJSON *json_id = NULL;
                if (NULL == (json_id = cJSON_GetObjectItemCaseSensitive(mender_client_deployment_data, "id"))) {
                    mender_log_error("Unable to get ID from the deployment data");
>>>>>>> 2077252d
                    goto END;
                }

                mender_log_info("Downloading deployment artifact with id '%s', artifact name '%s' and uri '%s'",
                                deployment->id,
                                deployment->artifact_name,
                                deployment->uri);
                mender_client_publish_deployment_status(deployment->id, MENDER_DEPLOYMENT_STATUS_DOWNLOADING);

                /* Set deployment_id */
                deployment_id = deployment->id;

                /* mender_client_download_artifact_callback() sets
                 * mender_update_module if there is enough data to get
                 * artifact type and there is a matching update module. */
                /* TODO: the actual update module's download callback is called
                 *       via 9 levels of indirection from here, refactoring
                 *       needed */
                if (MENDER_OK == (ret = mender_api_download_artifact(deployment->uri, mender_client_download_artifact_callback))) {
                    assert(NULL != mender_update_module);

                    /* Get artifact context if artifact download succeeded */
                    if ((NULL != mender_update_module) && (MENDER_OK == (ret = mender_artifact_get_ctx(&mender_artifact_ctx)))) {
#ifdef CONFIG_MENDER_FULL_PARSE_ARTIFACT
                        if (MENDER_OK == (ret = mender_check_artifact_requirements(mender_artifact_ctx, deployment))) {
#ifdef CONFIG_MENDER_PROVIDES_DEPENDS
                            /* Add the new provides to the deployment data (we need the artifact context) */
                            char       *new_provides  = NULL;
                            const char *artifact_name = NULL;
                            if (MENDER_OK == (ret = mender_prepare_new_provides(mender_artifact_ctx, &new_provides, &artifact_name))) {
                                cJSON_AddStringToObject(mender_client_deployment_data, "provides", new_provides);
                                /* Replace artifact_name with the one from provides */
                                cJSON_ReplaceItemInObject(mender_client_deployment_data, "artifact_name", cJSON_CreateString(artifact_name));
                                free(new_provides);
                            } else {
                                mender_log_error("Unable to prepare new provides");
                            }
#endif /* CONFIG_MENDER_PROVIDES_DEPENDS */
                        }
#endif /* CONFIG_MENDER_FULL_PARSE_ARTIFACT */
                    } else {
                        mender_log_error("Unable to get artifact type and context");
                    }
                } else {
                    mender_log_error("Unable to download artifact");
                    if (NULL == mender_update_module) {
                        /* Error logged in mender_client_download_artifact_callback() */
                        mender_client_publish_deployment_status(deployment->id, MENDER_DEPLOYMENT_STATUS_FAILURE);
                        goto END;
                    }
                }
                NEXT_STATE;
                /* fallthrough */

            case MENDER_UPDATE_STATE_INSTALL:
                mender_log_info("Download done, installing artifact");
                mender_client_publish_deployment_status(deployment_id, MENDER_DEPLOYMENT_STATUS_INSTALLING);
                if (NULL != mender_update_module->callbacks[update_state]) {
                    ret = mender_update_module->callbacks[update_state](update_state, (mender_update_state_data_t)NULL);
                }
                if ((MENDER_OK == ret) && !mender_update_module->requires_reboot) {
                    /* skip reboot */
                    update_state = MENDER_UPDATE_STATE_COMMIT;
                    mender_storage_save_update_state(update_state, mender_update_module->artifact_type);
                    continue;
                }
                /* else continue to the next successful/failure state */
                NEXT_STATE;
                /* fallthrough */

            case MENDER_UPDATE_STATE_REBOOT:
                assert(mender_update_module->requires_reboot);
                mender_log_info("Artifact installation done, rebooting");
                mender_client_publish_deployment_status(deployment_id, MENDER_DEPLOYMENT_STATUS_REBOOTING);

                /* Save deployment data to publish deployment status after rebooting */
                if (NULL == (storage_deployment_data = cJSON_PrintUnformatted(mender_client_deployment_data))) {
                    mender_log_error("Unable to serialize deployment data for saving");
                    ret = MENDER_FAIL;
                } else if (MENDER_OK != (ret = mender_storage_set_deployment_data(storage_deployment_data))) {
                    mender_log_error("Unable to save deployment data");
                }
                if ((MENDER_OK == ret) && (NULL != mender_update_module->callbacks[update_state])) {
                    /* Save the next state before running the reboot callback --
                     * if there is an interrupt (power, crash,...) right after,
                     * it will reboot anyway so after the new boot, reboot
                     * verification should happen anyway, the callback in that
                     * state should be able to see if things went well or
                     * wrong. */
                    mender_storage_save_update_state(MENDER_UPDATE_STATE_VERIFY_REBOOT, mender_update_module->artifact_type);
                    ret = mender_update_module->callbacks[update_state](update_state, (mender_update_state_data_t)NULL);

                    if (MENDER_OK == ret) {
                        /* now we need to get outside of the loop so that a
                         * potential asynchronous reboot has a chance to kick in
                         * after a proper cleanup below */
                        mender_client_state = MENDER_CLIENT_STATE_PENDING_REBOOT;
                        ret                 = MENDER_DONE;
                        goto END;
                    }
                }
                NEXT_STATE;
                /* fallthrough */

            case MENDER_UPDATE_STATE_VERIFY_REBOOT:
                assert(mender_update_module->requires_reboot);
                if (NULL != mender_update_module->callbacks[update_state]) {
                    ret = mender_update_module->callbacks[update_state](update_state, (mender_update_state_data_t)NULL);
                }
                NEXT_STATE;
                /* fallthrough */

            case MENDER_UPDATE_STATE_COMMIT:
                /* Check for pending deployment */
                if (NULL == mender_client_deployment_data) {
                    mender_log_error("No deployment data found on commit");
                    mender_client_publish_deployment_status(deployment_id, MENDER_DEPLOYMENT_STATUS_FAILURE);
                    goto END;
                }
                mender_storage_delete_deployment_data();
                if (MENDER_OK != mender_commit_artifact_data()) {
                    mender_log_error("Unable to commit artifact data");
                    ret = MENDER_FAIL;
                }
                if ((MENDER_OK == ret) && (NULL != mender_update_module->callbacks[update_state])) {
                    ret = mender_update_module->callbacks[update_state](update_state, (mender_update_state_data_t)NULL);
                }
                if (MENDER_OK == ret) {
                    mender_client_publish_deployment_status(deployment_id, MENDER_DEPLOYMENT_STATUS_SUCCESS);
                }
                NEXT_STATE;
                /* fallthrough */

            case MENDER_UPDATE_STATE_CLEANUP:
                if (NULL != mender_update_module->callbacks[update_state]) {
                    ret = mender_update_module->callbacks[update_state](update_state, (mender_update_state_data_t)NULL);
                }
                NEXT_STATE;
                break; /* below is the failure path */

            case MENDER_UPDATE_STATE_ROLLBACK:
                if (!mender_update_module->supports_rollback) {
                    mender_log_warning("Rollback not supported for artifacts of type '%s'", mender_update_module->artifact_type);
                    ret = MENDER_FAIL;
                } else if (NULL != mender_update_module->callbacks[update_state]) {
                    ret = mender_update_module->callbacks[update_state](update_state, (mender_update_state_data_t)NULL);
                }
                NEXT_STATE;
                /* fallthrough */

            case MENDER_UPDATE_STATE_ROLLBACK_REBOOT:
                /* Save the next state before running the reboot callback (see
                 * STATE_REBOOT for details). */
                mender_storage_save_update_state(MENDER_UPDATE_STATE_ROLLBACK_VERIFY_REBOOT, mender_update_module->artifact_type);
                ret = mender_update_module->callbacks[update_state](update_state, (mender_update_state_data_t)NULL);

                if (MENDER_OK == ret) {
                    /* now we need to get outside of the loop so that a
                     * potential asynchronous reboot has a chance to kick in
                     * after a proper cleanup below */
                    mender_client_state = MENDER_CLIENT_STATE_PENDING_REBOOT;
                    ret                 = MENDER_DONE;
                    goto END;
                }
                NEXT_STATE;
                /* fallthrough */

<<<<<<< HEAD
            case MENDER_UPDATE_STATE_ROLLBACK_VERIFY_REBOOT:
                if (NULL != mender_update_module->callbacks[update_state]) {
                    ret = mender_update_module->callbacks[update_state](update_state, (mender_update_state_data_t)NULL);
                }
                NEXT_STATE;
                /* fallthrough */

            case MENDER_UPDATE_STATE_FAILURE:
                mender_client_publish_deployment_status(deployment_id, MENDER_DEPLOYMENT_STATUS_FAILURE);
                if (NULL != mender_update_module->callbacks[update_state]) {
                    ret = mender_update_module->callbacks[update_state](update_state, (mender_update_state_data_t)NULL);
=======
                    // mender_log_info("Are we index 0? This logic drives me mad!");

                    /* Add type to the deployment data */
                    if (NULL == (json_types = cJSON_GetObjectItemCaseSensitive(mender_client_deployment_data, "types"))) {
                        mender_log_error("Unable to add type to the deployment data");
                        ret = MENDER_FAIL;
                        goto END;
                    }
                    bool   found     = false;
                    cJSON *json_type = NULL;
                    cJSON_ArrayForEach(json_type, json_types) {
                        if (StringEqual(type, cJSON_GetStringValue(json_type))) {
                            found = true;
                        }
                    }
                    if (false == found) {
                        cJSON_AddItemToArray(json_types, cJSON_CreateString(type));
                    }

                    /* Set flags */
                    if (true == mender_client_artifact_types_list[artifact_type_index]->needs_restart) {
                        mender_log_info("We are going to restart after the update");
                        mender_client_deployment_needs_restart = true;
                    }
>>>>>>> 2077252d
                }
                break;

<<<<<<< HEAD
            case MENDER_UPDATE_STATE_END:
                /* This is only here to cover all possible values of the
                 * update_state enum, there is nothing to do here, the while
                 * loop shall stop when we get here. */
                break;
=======
                ret = MENDER_OK;
                goto END;
            }
>>>>>>> 2077252d
        }
    }
#undef NEXT_STATE /* should not be used anywhere else */

    ret = MENDER_DONE;

END:
<<<<<<< HEAD
    /* Release memory */
    deployment_destroy(deployment);
    if (NULL != storage_deployment_data) {
        free(storage_deployment_data);
    }
    if (NULL != mender_client_deployment_data) {
        cJSON_Delete(mender_client_deployment_data);
        mender_client_deployment_data = NULL;
    }
    mender_artifact_release_ctx(mender_artifact_ctx);
=======
>>>>>>> 2077252d

    return ret;
}

static mender_err_t
mender_client_download_artifact_callback(char *type, cJSON *meta_data, char *filename, size_t size, void *data, size_t index, size_t length) {

    assert(NULL != type);
    cJSON       *json_types;
    mender_err_t ret = MENDER_FAIL;

    mender_update_module = mender_client_get_update_module(type);
    if (NULL == mender_update_module) {
        /* Content is not supported by the mender-mcu-client */
        mender_log_error("Unable to handle artifact type '%s'", type);
        goto END;
    }

<<<<<<< HEAD
    /* Retrieve ID and artifact name */
    cJSON *json_id = NULL;
    if (NULL == (json_id = cJSON_GetObjectItemCaseSensitive(mender_client_deployment_data, "id"))) {
        mender_log_error("Unable to get ID from the deployment data");
        goto END;
    }
    char *id;
    if (NULL == (id = cJSON_GetStringValue(json_id))) {
        mender_log_error("Unable to get ID from the deployment data");
        goto END;
    }
    cJSON *json_artifact_name = NULL;
    if (NULL == (json_artifact_name = cJSON_GetObjectItemCaseSensitive(mender_client_deployment_data, "artifact_name"))) {
        mender_log_error("Unable to get artifact name from the deployment data");
        goto END;
    }
    char *artifact_name;
    if (NULL == (artifact_name = cJSON_GetStringValue(json_artifact_name))) {
        mender_log_error("Unable to get artifact name from the deployment data");
        goto END;
    }
=======
        // TODO remove (here and below) in favor of debug logging once the logging is under control
        printf(".");

        /* Check if the flash handle must be opened */
        if (0 == index) {
>>>>>>> 2077252d

    /* Invoke update module download callback */
    struct mender_update_download_state_data_s download_state_data = { id, artifact_name, type, meta_data, filename, size, data, index, length, false };
    mender_update_state_data_t                 state_data          = { .download_state_data = &download_state_data };
    if (MENDER_OK != (ret = mender_update_module->callbacks[MENDER_UPDATE_STATE_DOWNLOAD](MENDER_UPDATE_STATE_DOWNLOAD, state_data))) {
        mender_log_error("An error occurred while processing data of the artifact '%s' of type '%s'", artifact_name, type);
        goto END;
    }

    /* Treatments related to the artifact type (once) */
    if (0 == index) {
        /* Add type to the deployment data */
        if (NULL == (json_types = cJSON_GetObjectItemCaseSensitive(mender_client_deployment_data, "types"))) {
            mender_log_error("Unable to add type to the deployment data");
            ret = MENDER_FAIL;
            goto END;
        }
<<<<<<< HEAD
        bool   found     = false;
        cJSON *json_type = NULL;
        cJSON_ArrayForEach(json_type, json_types) {
            if (StringEqual(type, cJSON_GetStringValue(json_type))) {
                found = true;
            }
        }
        if (!found) {
            cJSON_AddItemToArray(json_types, cJSON_CreateString(type));
=======

        /* Check if the flash handle must be closed */
        if (index + length >= size) {

            printf("DONE\n");
            /* Close the flash handle */
            if (MENDER_OK != (ret = mender_flash_close(mender_client_flash_handle))) {
                mender_log_error("Unable to close flash handle");
                goto END;
            }
>>>>>>> 2077252d
        }
    }

    ret = MENDER_OK;

END:
    return ret;
}

static mender_err_t
mender_client_publish_deployment_status(const char *id, mender_deployment_status_t deployment_status) {
    mender_err_t ret;

    if (NULL == id) {
        mender_log_error("Cannot publish deployment status: unknown status");
        return MENDER_FAIL;
    }

    /* Publish status to the mender server */
    ret = mender_api_publish_deployment_status(id, deployment_status);

    /* Invoke deployment status callback if defined */
    if (NULL != mender_client_callbacks.deployment_status) {
        mender_client_callbacks.deployment_status(deployment_status, mender_utils_deployment_status_to_string(deployment_status));
    }

    return ret;
}<|MERGE_RESOLUTION|>--- conflicted
+++ resolved
@@ -109,11 +109,10 @@
 static cJSON *mender_client_deployment_data = NULL;
 
 /**
- * @brief Mender client update modules list and mutex
+ * @brief Mender client update modules list
  */
 static mender_update_module_t **mender_update_modules_list  = NULL;
 static size_t                   mender_update_modules_count = 0;
-static void                    *mender_update_modules_mutex = NULL;
 
 /**
  * @brief Update module being used by the current deployment
@@ -121,25 +120,9 @@
 static mender_update_module_t *mender_update_module = NULL;
 
 /**
-<<<<<<< HEAD
  * @brief Mender client work handle
  */
 static void *mender_client_work_handle = NULL;
-=======
- * @brief Flash handle used to store temporary reference to write rootfs-image data
- */
-static void *mender_client_flash_handle = NULL;
-
-/**
- * @brief Flag to indicate if the deployment needs to set pending image status
- */
-static bool mender_client_deployment_needs_set_pending_image = false;
-
-/**
- * @brief Flag to indicate if the deployment needs restart
- */
-static bool mender_client_deployment_needs_restart = false;
->>>>>>> 2077252d
 
 /**
  * @brief Mender client work function
@@ -246,15 +229,10 @@
     assert(NULL != callbacks->restart);
     mender_err_t ret;
 
-<<<<<<< HEAD
     mender_client_config.device_type = config->device_type;
-=======
-    mender_client_config.artifact_name = config->artifact_name;
-    mender_client_config.device_type   = config->device_type;
-
-    mender_log_info("Artifact name: [%s]; device type: [%s]", mender_client_config.artifact_name, mender_client_config.device_type);
-
->>>>>>> 2077252d
+
+    mender_log_info("Device type: [%s]", mender_client_config.device_type);
+
     if ((NULL != config->host) && (strlen(config->host) > 0)) {
         mender_client_config.host = config->host;
     } else {
@@ -294,6 +272,7 @@
     memcpy(&mender_client_callbacks, callbacks, sizeof(mender_client_callbacks_t));
 
     /* Initializations */
+    // TODO: what to do with the authentication interval?
     if (MENDER_OK != (ret = mender_scheduler_alt_work_create(mender_client_work_function, mender_client_config.update_poll_interval))) {
         mender_log_error("Unable to initialize scheduler");
         goto END;
@@ -320,39 +299,12 @@
         goto END;
     }
 
-<<<<<<< HEAD
-    /* Create network management mutex */
-    if (MENDER_OK != (ret = mender_scheduler_mutex_create(&mender_client_network_mutex))) {
-        mender_log_error("Unable to create network management mutex");
-        return ret;
-    }
-
-    /* Create update modules management mutex */
-    if (MENDER_OK != (ret = mender_scheduler_mutex_create(&mender_update_modules_mutex))) {
-        mender_log_error("Unable to create update modules management mutex");
-        return ret;
-    }
-
-    /* Create mender client work */
-    mender_scheduler_work_params_t update_work_params;
-    update_work_params.function = mender_client_work_function;
-    update_work_params.period   = mender_client_config.authentication_poll_interval;
-    update_work_params.name     = "mender_client_update";
-    if (MENDER_OK != (ret = mender_scheduler_work_create(&update_work_params, &mender_client_work_handle))) {
-        mender_log_error("Unable to create update work");
-        goto END;
-    }
-
 #ifdef CONFIG_MENDER_CLIENT_INVENTORY
     if (MENDER_OK != (ret = mender_inventory_init(mender_client_config.inventory_update_interval))) {
         mender_log_error("Failed to initialize the inventory functionality");
-=======
-    /* Register rootfs-image artifact type */
-    if (MENDER_OK
-        != (ret = mender_client_register_artifact_type("rootfs-image", &mender_client_download_artifact_flash_callback, true, config->artifact_name))) {
-        mender_log_error("Unable to register 'rootfs-image' artifact type");
-        goto END;
-    }
+        goto END;
+    }
+#endif /* CONFIG_MENDER_CLIENT_INVENTORY */
 
 END:
 
@@ -360,65 +312,12 @@
 }
 
 mender_err_t
-mender_client_register_artifact_type(char *type,
-                                     mender_err_t (*callback)(char *, char *, char *, cJSON *, char *, size_t, void *, size_t, size_t),
-                                     bool  needs_restart,
-                                     char *artifact_name) {
-
-    assert(NULL != type);
-    mender_client_artifact_type_t  *artifact_type;
-    mender_client_artifact_type_t **tmp;
-    mender_err_t                    ret = MENDER_OK;
-
-    /* Create mender artifact type */
-    if (NULL == (artifact_type = (mender_client_artifact_type_t *)malloc(sizeof(mender_client_artifact_type_t)))) {
-        mender_log_error("Unable to allocate memory");
-        ret = MENDER_FAIL;
-        goto END;
-    }
-    artifact_type->type          = type;
-    artifact_type->callback      = callback;
-    artifact_type->needs_restart = needs_restart;
-    artifact_type->artifact_name = artifact_name;
-
-    /* Add mender artifact type to the list */
-    if (NULL
-        == (tmp = (mender_client_artifact_type_t **)realloc(mender_client_artifact_types_list,
-                                                            (mender_client_artifact_types_count + 1) * sizeof(mender_client_artifact_type_t *)))) {
-        mender_log_error("Unable to allocate memory");
-        free(artifact_type);
-        ret = MENDER_FAIL;
->>>>>>> 2077252d
-        goto END;
-    }
-#endif /* CONFIG_MENDER_CLIENT_INVENTORY */
-
-END:
-
-    return ret;
-}
-
-mender_err_t
-<<<<<<< HEAD
 mender_client_register_update_module(mender_update_module_t *update_module) {
 
     assert(NULL != update_module);
-=======
-mender_client_register_addon(mender_addon_instance_t *addon, void *config, void *callbacks) {
-
-    assert(NULL != addon);
-    mender_addon_instance_t **tmp;
-    mender_err_t              ret = MENDER_OK;
->>>>>>> 2077252d
 
     mender_update_module_t **tmp;
-    mender_err_t             ret;
-
-    /* Take mutex used to protect access to the update modules management list */
-    if (MENDER_OK != (ret = mender_scheduler_mutex_take(mender_update_modules_mutex, -1))) {
-        mender_log_error("Unable to take mutex for update module register");
-        return ret;
-    }
+    mender_err_t             ret = MENDER_OK;
 
     /* Add mender artifact type to the list */
     if (NULL == (tmp = (mender_update_module_t **)realloc(mender_update_modules_list, (mender_update_modules_count + 1) * sizeof(mender_update_module_t *)))) {
@@ -431,11 +330,6 @@
     ret                                                       = MENDER_OK;
 
 END:
-<<<<<<< HEAD
-    /* Release mutex used to protect access to the update modules management list */
-    mender_scheduler_mutex_give(mender_update_modules_mutex);
-=======
->>>>>>> 2077252d
 
     return ret;
 }
@@ -443,14 +337,9 @@
 mender_err_t
 mender_client_activate(void) {
 
-<<<<<<< HEAD
-    mender_err_t ret;
-
-    /* Activate update work */
-    if (MENDER_OK != (ret = mender_scheduler_work_activate(mender_client_work_handle))) {
-        mender_log_error("Unable to activate update work");
-        goto END;
-    }
+    mender_err_t ret = MENDER_OK;
+
+    mender_scheduler_alt_work_start();
 
 #ifdef CONFIG_MENDER_CLIENT_INVENTORY
     /* Activate inventory work */
@@ -460,51 +349,7 @@
     }
 #endif /* CONFIG_MENDER_CLIENT_INVENTORY */
 
-END:
-=======
-    mender_scheduler_alt_work_start();
->>>>>>> 2077252d
-
-    return MENDER_OK;
-}
-
-//TODO: Remove when removing the add-ons
-mender_err_t
-mender_client_deactivate(void) {
-
-<<<<<<< HEAD
-    mender_err_t ret;
-
-#ifdef CONFIG_MENDER_CLIENT_INVENTORY
-    if (MENDER_OK != (ret = mender_inventory_deactivate())) {
-        mender_log_error("Unable to deactivate the inventory functionality");
-        /* keep going on, we want to do as much cleanup as possible */
-    }
-#endif /* CONFIG_MENDER_CLIENT_INVENTORY */
-
-    /* Deactivate mender client work */
-    mender_scheduler_work_deactivate(mender_client_work_handle);
-
-    return ret;
-=======
-    /* Deactivate add-ons */
-    if (NULL != mender_client_addons_list) {
-        for (size_t index = 0; index < mender_client_addons_count; index++) {
-            if (NULL != mender_client_addons_list[index]->deactivate) {
-                mender_client_addons_list[index]->deactivate();
-            }
-        }
-    }
-
-    return MENDER_OK;
->>>>>>> 2077252d
-}
-
-//TODO: Remove when removing the add-ons
-mender_err_t
-mender_client_execute(void) {
-
-    return MENDER_OK;
+    return ret;
 }
 
 mender_err_t
@@ -546,8 +391,7 @@
 mender_err_t
 mender_client_exit(void) {
 
-<<<<<<< HEAD
-    mender_err_t ret;
+    mender_err_t ret = MENDER_OK;
 
 #ifdef CONFIG_MENDER_CLIENT_INVENTORY
     if (MENDER_OK != (ret = mender_inventory_exit())) {
@@ -559,16 +403,6 @@
     /* Delete mender client work */
     mender_scheduler_work_delete(mender_client_work_handle);
     mender_client_work_handle = NULL;
-=======
-    /* Release add-ons */
-    if (NULL != mender_client_addons_list) {
-        for (size_t index = 0; index < mender_client_addons_count; index++) {
-            if (NULL != mender_client_addons_list[index]->exit) {
-                mender_client_addons_list[index]->exit();
-            }
-        }
-    }
->>>>>>> 2077252d
 
     /* Release all modules */
     mender_api_exit();
@@ -591,36 +425,20 @@
         for (size_t update_module_index = 0; update_module_index < mender_update_modules_count; update_module_index++) {
             free(mender_update_modules_list[update_module_index]);
         }
-<<<<<<< HEAD
         free(mender_update_modules_list);
         mender_update_modules_list = NULL;
     }
     mender_update_modules_count = 0;
-    mender_scheduler_mutex_give(mender_update_modules_mutex);
-    mender_scheduler_mutex_delete(mender_update_modules_mutex);
-    mender_update_modules_mutex = NULL;
-=======
-        free(mender_client_artifact_types_list);
-        mender_client_artifact_types_list = NULL;
-    }
-    mender_client_artifact_types_count = 0;
-    mender_client_artifact_types_mutex = NULL;
-    if (NULL != mender_client_addons_list) {
-        free(mender_client_addons_list);
-        mender_client_addons_list = NULL;
-    }
-    mender_client_addons_count = 0;
-    mender_client_addons_mutex = NULL;
->>>>>>> 2077252d
-
-    return MENDER_OK;
+
+    return ret;
 }
 
 static mender_err_t
 mender_client_work_function(void) {
     mender_err_t ret = MENDER_OK;
 
-<<<<<<< HEAD
+    mender_log_info("work function: %d", mender_client_state);
+
     if (MENDER_CLIENT_STATE_PENDING_REBOOT == mender_client_state) {
         mender_log_info("Waiting for a reboot");
         /* nothing to do */
@@ -663,11 +481,6 @@
                 goto RELEASE;
             }
         }
-        /* Update work period */
-        if (MENDER_OK != (ret = mender_scheduler_work_set_period(mender_client_work_handle, mender_client_config.update_poll_interval))) {
-            mender_log_error("Unable to set work period");
-            goto RELEASE;
-        }
         /* Update client state */
         if (!allow_authentication_failure) {
             mender_client_state = MENDER_CLIENT_STATE_AUTHENTICATED;
@@ -683,31 +496,8 @@
 
     /* Release access to the network */
     mender_client_network_release();
-=======
-    mender_log_info("work function: %d", mender_client_state);
->>>>>>> 2077252d
-
-    switch (mender_client_state) {
-        case MENDER_CLIENT_STATE_INITIALIZATION:
-            mender_log_info("work function; initialization");
-            if (MENDER_DONE != (ret = mender_client_initialization_work_function())) {
-                return ret;
-            }
-            mender_client_state = MENDER_CLIENT_STATE_AUTHENTICATION;
-            /* fallthrough */
-        case MENDER_CLIENT_STATE_AUTHENTICATION:
-            mender_log_info("work function; authentication");
-            if (MENDER_DONE != (ret = mender_client_authentication_work_function())) {
-                mender_client_network_release();
-                return ret;
-            }
-            mender_client_state = MENDER_CLIENT_STATE_AUTHENTICATED;
-            /* fallthrough */
-        case MENDER_CLIENT_STATE_AUTHENTICATED:
-            mender_log_info("work function; authenticated");
-            ret = mender_client_update_work_function();
-            break;
-    }
+
+END:
 
     return ret;
 }
@@ -723,8 +513,6 @@
         mender_log_error("Unable to retrieve or generate authentication keys");
         goto END;
     }
-
-    mender_log_info("Keys initialized");
 
     /* Retrieve deployment data if it is found (following an update) */
     if (MENDER_OK != (ret = mender_storage_get_deployment_data(&storage_deployment_data))) {
@@ -733,8 +521,6 @@
             goto REBOOT;
         }
     }
-
-    mender_log_info("Deployment data retrieved");
 
     if (NULL != storage_deployment_data) {
         if (NULL == (mender_client_deployment_data = cJSON_Parse(storage_deployment_data))) {
@@ -785,7 +571,6 @@
 
 #ifdef CONFIG_MENDER_FULL_PARSE_ARTIFACT
 #ifdef CONFIG_MENDER_PROVIDES_DEPENDS
-<<<<<<< HEAD
     /* Get provides from the deployment data */
     cJSON *provides = cJSON_GetObjectItemCaseSensitive(mender_client_deployment_data, "provides");
     if (NULL == provides) {
@@ -804,123 +589,13 @@
         mender_log_error("Unable to set provides");
         mender_utils_free_linked_list(new_provides);
         return MENDER_FAIL;
-=======
-    /* New provides to be written on success */
-    mender_key_value_list_t *new_provides = NULL;
-#endif /* CONFIG_MENDER_FULL_PARSE_ARTIFACT */
-#endif /* CONFIG_MENDER_PROVIDES_DEPENDS */
-
-    /* Check if deployment is pending */
-    if (NULL != mender_client_deployment_data) {
-
-        /* Retrieve deployment data */
-        cJSON *json_id = NULL;
-        if (NULL == (json_id = cJSON_GetObjectItemCaseSensitive(mender_client_deployment_data, "id"))) {
-            mender_log_error("Unable to get ID from the deployment data");
-            goto RELEASE;
-        }
-        char *id;
-        if (NULL == (id = cJSON_GetStringValue(json_id))) {
-            mender_log_error("Unable to get ID from the deployment data");
-            goto RELEASE;
-        }
-        cJSON *json_artifact_name = NULL;
-        if (NULL == (json_artifact_name = cJSON_GetObjectItemCaseSensitive(mender_client_deployment_data, "artifact_name"))) {
-            mender_log_error("Unable to get artifact name from the deployment data");
-            goto RELEASE;
-        }
-        char *artifact_name;
-        if (NULL == (artifact_name = cJSON_GetStringValue(json_artifact_name))) {
-            mender_log_error("Unable to get artifact name from the deployment data");
-            goto RELEASE;
-        }
-        cJSON *json_types = NULL;
-        if (NULL == (json_types = cJSON_GetObjectItemCaseSensitive(mender_client_deployment_data, "types"))) {
-            mender_log_error("Unable to get types from the deployment data");
-            goto RELEASE;
-        }
-#ifdef CONFIG_MENDER_FULL_PARSE_ARTIFACT
-#ifdef CONFIG_MENDER_PROVIDES_DEPENDS
-        cJSON *provides = NULL;
-        if (NULL == (provides = cJSON_GetObjectItemCaseSensitive(mender_client_deployment_data, "provides"))) {
-            mender_log_error("Unable to get new_provides from the deployment data");
-            goto RELEASE;
-        }
-        if (MENDER_OK != mender_utils_string_to_key_value_list(provides->valuestring, &new_provides)) {
-            mender_log_error("Unable to parse provides from the deployment data");
-            goto RELEASE;
-        }
-#endif /* CONFIG_MENDER_PROVIDES_DEPENDS */
-#endif /* CONFIG_MENDER_FULL_PARSE_ARTIFACT */
-
-        /* Check if artifact running is the pending one */
-        bool   success   = true;
-        cJSON *json_type = NULL;
-        cJSON_ArrayForEach(json_type, json_types) {
-            if (NULL != mender_client_artifact_types_list) {
-                for (size_t artifact_type_index = 0; artifact_type_index < mender_client_artifact_types_count; artifact_type_index++) {
-                    if (StringEqual(mender_client_artifact_types_list[artifact_type_index]->type, cJSON_GetStringValue(json_type))) {
-                        if (NULL != mender_client_artifact_types_list[artifact_type_index]->artifact_name) {
-                            if (!StringEqual(mender_client_artifact_types_list[artifact_type_index]->artifact_name, artifact_name)) {
-                                /* Deployment status failure */
-                                success = false;
-                            }
-                        }
-                    }
-                }
-            }
-        }
-
-        /* Publish deployment status */
-        if (true == success) {
-
-#ifdef CONFIG_MENDER_FULL_PARSE_ARTIFACT
-#ifdef CONFIG_MENDER_PROVIDES_DEPENDS
-            /* Replace the stored provides with the new provides */
-            if (MENDER_OK != mender_storage_set_provides(new_provides)) {
-                mender_log_error("Unable to set provides");
-                mender_client_publish_deployment_status(id, MENDER_DEPLOYMENT_STATUS_FAILURE);
-                goto RELEASE;
-            }
-#endif /* CONFIG_MENDER_FULL_PARSE_ARTIFACT */
-#endif /* CONFIG_MENDER_PROVIDES_DEPENDS */
-            mender_client_publish_deployment_status(id, MENDER_DEPLOYMENT_STATUS_SUCCESS);
-
-        } else {
-            mender_client_publish_deployment_status(id, MENDER_DEPLOYMENT_STATUS_FAILURE);
-        }
-
-        /* Delete pending deployment */
-        mender_storage_delete_deployment_data();
-    }
-
-RELEASE:
-
-    /* Release memory */
-    if (NULL != mender_client_deployment_data) {
-        cJSON_Delete(mender_client_deployment_data);
-        mender_client_deployment_data = NULL;
-    }
-
-    /* Activate add-ons */
-    if (NULL != mender_client_addons_list) {
-        for (size_t index = 0; index < mender_client_addons_count; index++) {
-            if (NULL != mender_client_addons_list[index]->activate) {
-                mender_client_addons_list[index]->activate();
-            }
-        }
->>>>>>> 2077252d
     }
     mender_utils_free_linked_list(new_provides);
 #endif /* CONFIG_MENDER_PROVIDES_DEPENDS */
 #endif /* CONFIG_MENDER_FULL_PARSE_ARTIFACT */
 
-<<<<<<< HEAD
     return MENDER_OK;
 }
-=======
-    return MENDER_DONE;
->>>>>>> 2077252d
 
 static mender_err_t
 mender_client_authentication_work_function(void) {
@@ -1126,12 +801,6 @@
 mender_client_get_update_module(const char *artifact_type) {
     mender_update_module_t *ret = NULL;
 
-    /* Take mutex used to protect access to the update modules management list */
-    if (MENDER_OK != mender_scheduler_mutex_take(mender_update_modules_mutex, -1)) {
-        mender_log_error("Unable to take mutex for the update modules list");
-        return NULL;
-    }
-
     /* Treatment depending of the type */
     if (NULL != mender_update_modules_list) {
         for (size_t update_module_index = 0; (NULL == ret) && (update_module_index < mender_update_modules_count); update_module_index++) {
@@ -1142,44 +811,13 @@
         }
     }
 
-    /* Release mutex used to protect access to the update modules management list */
-    mender_scheduler_mutex_give(mender_update_modules_mutex);
-
-    return ret;
-}
-
-<<<<<<< HEAD
+    return ret;
+}
+
 #ifdef CONFIG_MENDER_FULL_PARSE_ARTIFACT
 mender_err_t
 mender_check_artifact_requirements(mender_artifact_ctx_t *mender_artifact_ctx, mender_api_deployment_data_t *deployment) {
     mender_err_t ret;
-=======
-    /* Download deployment artifact */
-    mender_log_info(
-        "Downloading deployment artifact with id '%s', artifact name '%s' and uri '%s'", deployment->id, deployment->artifact_name, deployment->uri);
-    mender_client_publish_deployment_status(deployment->id, MENDER_DEPLOYMENT_STATUS_DOWNLOADING);
-    if (MENDER_OK != (ret = mender_api_download_artifact(deployment->uri, mender_client_download_artifact_callback))) {
-        mender_log_error("Unable to download artifact");
-        mender_client_publish_deployment_status(deployment->id, MENDER_DEPLOYMENT_STATUS_FAILURE);
-        if (true == mender_client_deployment_needs_set_pending_image) {
-            mender_flash_abort_deployment(mender_client_flash_handle);
-        }
-        goto END;
-    }
-
-    mender_log_info("Will be getting context");
-
-    /* Artifact context */
-    if (MENDER_OK != (ret = mender_artifact_get_ctx(&mender_artifact_ctx))) {
-        mender_log_error("Unable to get artifact context");
-        if (mender_client_deployment_needs_set_pending_image) {
-            mender_flash_abort_deployment(mender_client_flash_handle);
-        }
-        goto END;
-    }
->>>>>>> 2077252d
-
-    mender_log_info("Getting device type");
 
     /* Retrieve device type from artifact */
     const char *device_type_artifact = NULL;
@@ -1213,7 +851,6 @@
 static mender_err_t
 mender_client_check_deployment(mender_api_deployment_data_t **deployment_data) {
 
-<<<<<<< HEAD
     assert(NULL != deployment_data);
 
     if (NULL == (*deployment_data = calloc(1, sizeof(mender_api_deployment_data_t)))) {
@@ -1222,68 +859,6 @@
     }
 
     mender_api_deployment_data_t *deployment = *deployment_data;
-=======
-    /* Check if the system must restart following downloading the deployment */
-    if (true == mender_client_deployment_needs_restart) {
-        mender_log_info("Needs restart");
-        /* Save deployment data to publish deployment status after rebooting */
-        if (NULL == (storage_deployment_data = cJSON_PrintUnformatted(mender_client_deployment_data))) {
-            mender_log_error("Unable to save deployment data");
-            mender_client_publish_deployment_status(deployment->id, MENDER_DEPLOYMENT_STATUS_FAILURE);
-            ret = MENDER_FAIL;
-            goto END;
-        }
-        if (MENDER_OK != (ret = mender_storage_set_deployment_data(storage_deployment_data))) {
-            mender_log_error("Unable to save deployment data");
-            mender_client_publish_deployment_status(deployment->id, MENDER_DEPLOYMENT_STATUS_FAILURE);
-            goto END;
-        }
-        mender_log_info("Rebooting system");
-        mender_client_publish_deployment_status(deployment->id, MENDER_DEPLOYMENT_STATUS_REBOOTING);
-    } else {
-#ifdef CONFIG_MENDER_FULL_PARSE_ARTIFACT
-#ifdef CONFIG_MENDER_PROVIDES_DEPENDS
-        /* Write new_provides directly to provides store */
-        mender_key_value_list_t *provides = NULL;
-        /* Convert 'new_provides' to key value list */
-        if (MENDER_OK != mender_utils_string_to_key_value_list(new_provides, &provides)) {
-            mender_client_publish_deployment_status(deployment->id, MENDER_DEPLOYMENT_STATUS_FAILURE);
-            goto END;
-        }
-        /* Store provides */
-        if (MENDER_OK != mender_storage_set_provides(provides)) {
-            mender_client_publish_deployment_status(deployment->id, MENDER_DEPLOYMENT_STATUS_FAILURE);
-            goto END;
-        }
-#endif /* CONFIG_MENDER_FULL_PARSE_ARTIFACT */
-#endif /* CONFIG_MENDER_PROVIDES_DEPENDS */
-        mender_client_publish_deployment_status(deployment->id, MENDER_DEPLOYMENT_STATUS_SUCCESS);
-        goto END;
-    }
-
-    /* Release memory */
-    mender_log_info("Destroying deployment");
-    deployment_destroy(deployment);
-    if (NULL != storage_deployment_data) {
-        free(storage_deployment_data);
-    }
-    if (NULL != mender_client_deployment_data) {
-        cJSON_Delete(mender_client_deployment_data);
-        mender_client_deployment_data = NULL;
-    }
-    mender_log_info("Releasing artifact context");
-    // TODO We should check the context releasing (deinitialization; cleanup) before the restart.
-    // mender_artifact_release_ctx(mender_artifact_ctx);
-
-    /* Check if the system must restart following downloading the deployment */
-    if (true == mender_client_deployment_needs_restart) {
-        mender_log_info("All righty; get it done baby!");
-        /* Invoke restart callback, application is responsible to shutdown properly and restart the system */
-        if (NULL != mender_client_callbacks.restart) {
-            mender_client_callbacks.restart();
-        }
-    }
->>>>>>> 2077252d
 
     mender_err_t ret = MENDER_OK;
 
@@ -1326,7 +901,6 @@
 mender_client_update_work_function(void) {
     mender_err_t ret = MENDER_OK;
 
-<<<<<<< HEAD
     /* Ensure that the context is initialized to NULL before goto END */
     mender_artifact_ctx_t *mender_artifact_ctx = NULL;
 
@@ -1344,26 +918,8 @@
         if (NULL != deployment_id_j) {
             deployment_id = deployment_id_j->valuestring;
         }
-=======
-    assert(NULL != type);
-    cJSON       *json_types;
-    mender_err_t ret = MENDER_FAIL;
-
-#if CONFIG_MENDER_LOG_LEVEL >= MENDER_LOG_LEVEL_INF
-    static size_t download_progress = 0;
-    /* New update */
-    if (0 == index) {
-        download_progress = 0;
->>>>>>> 2077252d
-    }
-    /* Update every 10% */
-    if (((index * 10) / size) > download_progress) {
-        download_progress = (index * 10) / size;
-        mender_log_info("Downloading '%s' %zu0%%... [%zu/%zu]", type, download_progress, index, size);
-    }
-#endif
-
-<<<<<<< HEAD
+    }
+
     {
         char *artifact_type;
         if (MENDER_OK == (ret = mender_storage_get_update_state(&update_state, &artifact_type))) {
@@ -1381,16 +937,9 @@
             free(artifact_type);
         }
     }
-=======
-    /* Treatment depending of the type */
-    if (NULL != mender_client_artifact_types_list) {
-
-        for (size_t artifact_type_index = 0; artifact_type_index < mender_client_artifact_types_count; artifact_type_index++) {
->>>>>>> 2077252d
 
     /* Skip the block below if we just resume from a saved state. */
 
-<<<<<<< HEAD
 /* A macro to advance to the next state -- on success we just keep going to the
  * code below the macro invocation (fallthrough to the next case), on error we
  * go to the beginning of the loop (the switch statement) again using 'continue'
@@ -1422,14 +971,6 @@
                 /* Check for deployment */
                 if (MENDER_OK != (ret = mender_client_check_deployment(&deployment))) {
                     /* No deployment available */
-=======
-                // mender_log_info("Found correct type callback");
-
-                /* Retrieve ID and artifact name */
-                cJSON *json_id = NULL;
-                if (NULL == (json_id = cJSON_GetObjectItemCaseSensitive(mender_client_deployment_data, "id"))) {
-                    mender_log_error("Unable to get ID from the deployment data");
->>>>>>> 2077252d
                     goto END;
                 }
 
@@ -1597,7 +1138,6 @@
                 NEXT_STATE;
                 /* fallthrough */
 
-<<<<<<< HEAD
             case MENDER_UPDATE_STATE_ROLLBACK_VERIFY_REBOOT:
                 if (NULL != mender_update_module->callbacks[update_state]) {
                     ret = mender_update_module->callbacks[update_state](update_state, (mender_update_state_data_t)NULL);
@@ -1609,46 +1149,14 @@
                 mender_client_publish_deployment_status(deployment_id, MENDER_DEPLOYMENT_STATUS_FAILURE);
                 if (NULL != mender_update_module->callbacks[update_state]) {
                     ret = mender_update_module->callbacks[update_state](update_state, (mender_update_state_data_t)NULL);
-=======
-                    // mender_log_info("Are we index 0? This logic drives me mad!");
-
-                    /* Add type to the deployment data */
-                    if (NULL == (json_types = cJSON_GetObjectItemCaseSensitive(mender_client_deployment_data, "types"))) {
-                        mender_log_error("Unable to add type to the deployment data");
-                        ret = MENDER_FAIL;
-                        goto END;
-                    }
-                    bool   found     = false;
-                    cJSON *json_type = NULL;
-                    cJSON_ArrayForEach(json_type, json_types) {
-                        if (StringEqual(type, cJSON_GetStringValue(json_type))) {
-                            found = true;
-                        }
-                    }
-                    if (false == found) {
-                        cJSON_AddItemToArray(json_types, cJSON_CreateString(type));
-                    }
-
-                    /* Set flags */
-                    if (true == mender_client_artifact_types_list[artifact_type_index]->needs_restart) {
-                        mender_log_info("We are going to restart after the update");
-                        mender_client_deployment_needs_restart = true;
-                    }
->>>>>>> 2077252d
                 }
                 break;
 
-<<<<<<< HEAD
             case MENDER_UPDATE_STATE_END:
                 /* This is only here to cover all possible values of the
                  * update_state enum, there is nothing to do here, the while
                  * loop shall stop when we get here. */
                 break;
-=======
-                ret = MENDER_OK;
-                goto END;
-            }
->>>>>>> 2077252d
         }
     }
 #undef NEXT_STATE /* should not be used anywhere else */
@@ -1656,7 +1164,6 @@
     ret = MENDER_DONE;
 
 END:
-<<<<<<< HEAD
     /* Release memory */
     deployment_destroy(deployment);
     if (NULL != storage_deployment_data) {
@@ -1667,8 +1174,6 @@
         mender_client_deployment_data = NULL;
     }
     mender_artifact_release_ctx(mender_artifact_ctx);
-=======
->>>>>>> 2077252d
 
     return ret;
 }
@@ -1679,6 +1184,19 @@
     assert(NULL != type);
     cJSON       *json_types;
     mender_err_t ret = MENDER_FAIL;
+
+#if CONFIG_MENDER_LOG_LEVEL >= MENDER_LOG_LEVEL_INF
+    static size_t download_progress = 0;
+    /* New update */
+    if (0 == index) {
+        download_progress = 0;
+    }
+    /* Update every 10% */
+    if (((index * 10) / size) > download_progress) {
+        download_progress = (index * 10) / size;
+        mender_log_info("Downloading '%s' %zu0%%... [%zu/%zu]", type, download_progress, index, size);
+    }
+#endif
 
     mender_update_module = mender_client_get_update_module(type);
     if (NULL == mender_update_module) {
@@ -1687,7 +1205,6 @@
         goto END;
     }
 
-<<<<<<< HEAD
     /* Retrieve ID and artifact name */
     cJSON *json_id = NULL;
     if (NULL == (json_id = cJSON_GetObjectItemCaseSensitive(mender_client_deployment_data, "id"))) {
@@ -1709,13 +1226,6 @@
         mender_log_error("Unable to get artifact name from the deployment data");
         goto END;
     }
-=======
-        // TODO remove (here and below) in favor of debug logging once the logging is under control
-        printf(".");
-
-        /* Check if the flash handle must be opened */
-        if (0 == index) {
->>>>>>> 2077252d
 
     /* Invoke update module download callback */
     struct mender_update_download_state_data_s download_state_data = { id, artifact_name, type, meta_data, filename, size, data, index, length, false };
@@ -1733,7 +1243,6 @@
             ret = MENDER_FAIL;
             goto END;
         }
-<<<<<<< HEAD
         bool   found     = false;
         cJSON *json_type = NULL;
         cJSON_ArrayForEach(json_type, json_types) {
@@ -1743,18 +1252,6 @@
         }
         if (!found) {
             cJSON_AddItemToArray(json_types, cJSON_CreateString(type));
-=======
-
-        /* Check if the flash handle must be closed */
-        if (index + length >= size) {
-
-            printf("DONE\n");
-            /* Close the flash handle */
-            if (MENDER_OK != (ret = mender_flash_close(mender_client_flash_handle))) {
-                mender_log_error("Unable to close flash handle");
-                goto END;
-            }
->>>>>>> 2077252d
         }
     }
 
